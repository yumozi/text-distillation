--- conflicted
+++ resolved
@@ -24,7 +24,7 @@
 eval_interval = 2000
 log_interval = 1
 eval_iters = 100
-eval_only = True  # if True, script exits right after the first eval
+eval_only = False  # if True, script exits right after the first eval
 always_save_checkpoint = False  # if True, always save a checkpoint after each eval
 init_from = "scratch"  # 'scratch' or 'resume'
 # wandb logging
@@ -34,8 +34,8 @@
 # data
 batch_size = 32  # if gradient_accumulation_steps > 1, this is the micro-batch size
 max_seq_len = 256
-vocab_source = "llama2"  # llama2|custom; use Lllama 2 vocab from Meta, or custom trained
-vocab_size = 32000  # the Llama 2 tokenizer has 32K tokens
+vocab_source = "llama2" # llama2|custom; use Lllama 2 vocab from Meta, or custom trained
+vocab_size = 32000 # the Llama 2 tokenizer has 32K tokens
 # model
 dim = 288
 n_layers = 6
@@ -77,6 +77,7 @@
 assert vocab_source == "custom" or vocab_size == 32000, "The vocab from Meta has 32K tokens"
 
 # various inits, derived attributes, I/O setup
+
 seed_offset = 0
 ddp_world_size = 1
 
@@ -84,8 +85,6 @@
 
 print(f"tokens per iteration will be: {tokens_per_iter:,}")
 print(f"breaks down as: {gradient_accumulation_steps} grad accum steps * {ddp_world_size} processes * {batch_size} batch size * {max_seq_len} max seq len")
-
-
 
 os.makedirs(out_dir, exist_ok=True)
 torch.manual_seed(1337 + seed_offset)
@@ -150,7 +149,7 @@
     unwanted_prefix = "_orig_mod."
     for k, v in list(state_dict.items()):
         if k.startswith(unwanted_prefix):
-            state_dict[k[len(unwanted_prefix):]] = state_dict.pop(k)
+            state_dict[k[len(unwanted_prefix) :]] = state_dict.pop(k)
     model.load_state_dict(state_dict)
     iter_num = checkpoint["iter_num"]
     best_val_loss = checkpoint["best_val_loss"]
@@ -203,7 +202,6 @@
     coeff = 0.5 * (1.0 + math.cos(math.pi * decay_ratio))  # coeff ranges 0..1
     return min_lr + coeff * (learning_rate - min_lr)
 
-
 # logging
 if wandb_log:
     import wandb
@@ -222,12 +220,6 @@
 REAL_INIT = True
 VISUALIZATION_NUM = 1 # how many synthetic data to visualize
 
-<<<<<<< HEAD
-
-def visualize_embeddings(embeddings):
-    X_syn_embeddings = embeddings[:, :-1].contiguous()
-    Y_syn_embeddings = embeddings[:, 1:].contiguous()
-=======
 def decode_syn_embedding(XY_syn_embeddings):
     """
     Decode concatenated synthetic embeddings to get the synthetic data in text form.
@@ -239,28 +231,22 @@
     Y_syn = model.decode_embeddings(Y_syn_embeddings)
 
     concat_syn = torch.cat((X_syn, Y_syn[:, -1].unsqueeze(1)), dim=1)
->>>>>>> 7fa97e4f
 
     return concat_syn
 
-<<<<<<< HEAD
-    concat_syn_decoded = torch.cat((X_syn_decoded, Y_syn_decoded[:, -1].unsqueeze(1)), dim=1)  # [32, 257, 32000]
-=======
 def visualize_embeddings(XY_syn_embeddings):
     """
     Print the synthetic data in text form.
     """
     concat_syn = decode_syn_embedding(XY_syn_embeddings)
->>>>>>> 7fa97e4f
 
     for i in range(VISUALIZATION_NUM):
         sentence = ''.join(tokenizer.decode(concat_syn[i].tolist()))
         print(sentence)
     print("\n")
 
-
 # If REAL_INIT, initialize synthetic data with real data
-print("Building initial synthetic data...")  # synthetic data is (NUM_CONDENSED_DATA, max_seq_len)
+print("Building initial synthetic data...") # synthetic data is (NUM_CONDENSED_DATA, max_seq_len)
 if REAL_INIT:
     syn_init_batches = partial(
         Task.iter_batches,
@@ -271,7 +257,7 @@
         device=device,
         num_workers=0,
     )
-
+    
     syn_batch_iter = syn_init_batches(split="train")
     for i in range(NUM_CONDENSED_DATA):
         X, Y = next(syn_batch_iter)
@@ -285,20 +271,12 @@
     X_syn = torch.randint(0, vocab_size, (NUM_CONDENSED_DATA, max_seq_len), device=device)
     Y_syn = torch.randint(0, vocab_size, (NUM_CONDENSED_DATA, max_seq_len), device=device)
 
+
 # Instead of optimizing tokens, we have to optimize embeddings
-<<<<<<< HEAD
-concat_syn = torch.cat((X_syn, Y_syn[:, -1].unsqueeze(1)), dim=1)  # [500, 257]
-concat_syn_embeddings = model.tok_embeddings(concat_syn).detach().clone().requires_grad_(True)  # [500, 257, 288]
-
-# X, Y each are (batch_size, max_seq_len), need to combine to get (batch_size, max_seq_len + 1
-# by adding the last token of Y to the end of X
-# syn_data = torch.cat((X, Y[:, -1].unsqueeze(1)), dim=1)
-=======
 XY_syn = torch.cat((X_syn, Y_syn[:, -1].unsqueeze(1)), dim=1) # [500, 257]
 
 # NOTE: THIS IS THE ACTUAL SYNTHETIC DATA WE ARE OPTIMIZING
 XY_syn_embeddings = model.tok_embeddings(XY_syn).detach().clone().requires_grad_(True) # [500, 257, 288]
->>>>>>> 7fa97e4f
 
 optimizer_syn = torch.optim.SGD([XY_syn_embeddings], lr=LR_SYN, momentum=MOMENTUM)
 optimizer_syn.zero_grad()
@@ -309,22 +287,16 @@
 print("Initial synthetic data is: ")
 visualize_embeddings(XY_syn_embeddings)
 
-# ████████╗██████╗  █████╗ ██╗███╗   ██╗██╗███╗   ██╗ ██████╗
-# ╚══██╔══╝██╔══██╗██╔══██╗██║████╗  ██║██║████╗  ██║██╔════╝
+# ████████╗██████╗  █████╗ ██╗███╗   ██╗██╗███╗   ██╗ ██████╗ 
+# ╚══██╔══╝██╔══██╗██╔══██╗██║████╗  ██║██║████╗  ██║██╔════╝ 
 #    ██║   ██████╔╝███████║██║██╔██╗ ██║██║██╔██╗ ██║██║  ███╗
 #    ██║   ██╔══██╗██╔══██║██║██║╚██╗██║██║██║╚██╗██║██║   ██║
 #    ██║   ██║  ██║██║  ██║██║██║ ╚████║██║██║ ╚████║╚██████╔╝
-<<<<<<< HEAD
-#    ╚═╝   ╚═╝  ╚═╝╚═╝  ╚═╝╚═╝╚═╝  ╚═══╝╚═╝╚═╝  ╚═══╝ ╚═════╝
-
-syn_loader = torch.utils.data.DataLoader(concat_syn_embeddings, batch_size=batch_size, shuffle=True)
-=======
 #    ╚═╝   ╚═╝  ╚═╝╚═╝  ╚═╝╚═╝╚═╝  ╚═══╝╚═╝╚═╝  ╚═══╝ ╚═════╝ 
                                                       
 model = Transformer(gptconf).to(device)                                                     
 syn_embedding_loader = torch.utils.data.DataLoader(XY_syn_embeddings, batch_size=batch_size, shuffle=True)
 
->>>>>>> 7fa97e4f
 train_batch_iter = iter_batches(split="train")
 
 # X is (batch_size, max_seq_len) and Y is (batch_size, max_seq_len)
@@ -339,23 +311,6 @@
     if iter_num == 0 and eval_only:
         break
 
-<<<<<<< HEAD
-    X_real, Y_real = next(train_batch_iter)  # [32, 256], [32, 256]
-    concat_real = torch.cat((X_real, Y_real[:, -1].unsqueeze(1)), dim=1)  # [32, 257]
-
-    # Randomly sample a batch of synthetic embeddings
-    batch_syn_embeddings = next(iter(syn_loader))  # [32, 257, 288]
-
-    model_syn = Transformer(gptconf).to(device)
-
-    with ctx:
-        embed = model_syn.tok_embeddings
-        output_real = embed(concat_real).detach()  # [32, 257, 288]
-        loss = torch.sum((torch.mean(output_real, dim=1) - torch.mean(batch_syn_embeddings, dim=1)) ** 2)
-        optimizer_syn.zero_grad()
-        loss.backward()
-        optimizer_syn.step()
-=======
     total_loss = 0
     X_real, Y_real = next(train_batch_iter) # [32, 256], [32, 256]
     XY_real = torch.cat((X_real, Y_real[:, -1].unsqueeze(1)), dim=1) # [32, 257]
@@ -406,7 +361,6 @@
 
             gw_syn = torch.autograd.grad(loss_syn, model_params, create_graph=True)
             loss = match_loss(gw_syn, gw_real)
->>>>>>> 7fa97e4f
 
             total_loss += loss
 
@@ -448,23 +402,8 @@
 # ███████╗ ╚████╔╝ ██║  ██║███████╗╚██████╔╝██║  ██║   ██║   ██║╚██████╔╝██║ ╚████║
 # ╚══════╝  ╚═══╝  ╚═╝  ╚═╝╚══════╝ ╚═════╝ ╚═╝  ╚═╝   ╚═╝   ╚═╝ ╚═════╝ ╚═╝  ╚═══╝
 
-<<<<<<< HEAD
-# Evaluate the model based on token or embedding
-eval_mode = "token"  # token|embedding
-
-# Save the synthetic embeddings as text in syn.txt
-X_syn_embeddings = concat_syn_embeddings[:, :-1].contiguous()
-Y_syn_embeddings = concat_syn_embeddings[:, 1:].contiguous()
-
-# Add the last token of Y to the end of X
-X_syn_decoded = model.decode_embeddings(X_syn_embeddings)
-Y_syn_decoded = model.decode_embeddings(Y_syn_embeddings)
-
-concat_syn_decoded = torch.cat((X_syn_decoded, Y_syn_decoded[:, -1].unsqueeze(1)), dim=1)  # [32, 257, 32000]
-=======
 
 XY_syn_decoded = decode_syn_embedding(XY_syn_embeddings)
->>>>>>> 7fa97e4f
 
 # with open("syn.txt", "w") as f:
 #     for i in range(NUM_CONDENSED_DATA):
@@ -475,16 +414,6 @@
         sentence = ''.join(tokenizer.decode(XY_syn_decoded[i].tolist()))
         f.write(sentence + "\n\n")
 
-<<<<<<< HEAD
-LOG_ITER = 50
-SAVE_ITER = 250
-TRAIN_ITER = 100
-
-if eval_mode == "token":
-    syn_loader = torch.utils.data.DataLoader(concat_syn_decoded, batch_size=batch_size, shuffle=True)
-else:
-    syn_loader = torch.utils.data.DataLoader(concat_syn_embeddings, batch_size=batch_size, shuffle=True)
-=======
 log_iters = 10
 save_iters = 250
 train_iters = 1000
@@ -492,54 +421,9 @@
                    
 model = Transformer(gptconf).to(device)                                                              
 syn_loader = torch.utils.data.DataLoader(XY_syn_decoded, batch_size=batch_size, shuffle=True)
->>>>>>> 7fa97e4f
 
 optimizer = model.configure_optimizers(weight_decay, learning_rate, (beta1, beta2), device_type)
 
-<<<<<<< HEAD
-for i in range(TRAIN_ITER):
-    # Save model
-    if i % SAVE_ITER == 0 and i != 0:
-        checkpoint = {
-            "model": raw_model.state_dict(),
-            "optimizer": optimizer.state_dict(),
-            "model_args": model_args,
-            "iter_num": iter_num,
-            "best_val_loss": best_val_loss,
-            "config": config,
-        }
-        print(f"saving checkpoint to {out_dir}")
-        torch.save(checkpoint, os.path.join(out_dir, "ckpt.pt"))
-        model_export(raw_model, os.path.join(out_dir, "model.bin"), version=0)
-
-    # Grab a batch of synthetic data
-    batch_syn_decoded = next(iter(syn_loader))
-    X_syn, Y_syn = batch_syn_decoded[:, :-1].contiguous(), batch_syn_decoded[:, 1:].contiguous()
-
-    # Training
-    total_loss = 0
-    for micro_step in range(gradient_accumulation_steps):
-        with ctx:
-            logits = model(X_syn, Y_syn, eval_mode=eval_mode)
-            loss = model.last_loss
-            loss = loss / gradient_accumulation_steps
-            total_loss += loss
-
-        # backward pass, with gradient scaling if training in fp16
-        scaler.scale(loss).backward()
-    # clip the gradient
-    if grad_clip != 0.0:
-        scaler.unscale_(optimizer)
-        torch.nn.utils.clip_grad_norm_(model.parameters(), grad_clip)
-    # step the optimizer and scaler if training in fp16
-    scaler.step(optimizer)
-    scaler.update()
-    # flush the gradients as soon as we can, no need for this memory anymore
-    optimizer.zero_grad(set_to_none=True)
-
-    if i % LOG_ITER == 0:
-        print(f"Loss at iteration {i}: {total_loss}")
-=======
 for epoch in range(train_epochs):
     print("=== Evaluation Epoch: ", epoch, " ===")
 
@@ -557,5 +441,4 @@
             torch.save(checkpoint, os.path.join(out_dir, "ckpt.pt"))
             model_export(raw_model, os.path.join(out_dir, "model.bin"), version=0)
 
-    model = train_syn(model, syn_loader, optimizer, iters=50, log_iters=log_iters, gradient_accumulation_steps=4)
->>>>>>> 7fa97e4f
+    model = train_syn(model, syn_loader, optimizer, iters=50, log_iters=log_iters, gradient_accumulation_steps=4)