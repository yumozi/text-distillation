"""
This training script can be run both on a single gpu in debug mode,
and also in a larger training run with distributed data parallel (ddp).

To run on a single GPU small debug run, example:
$ python -m train.py --compile=False --eval_iters=10 --batch_size=8

To run with DDP on 4 gpus on 1 node, example:
$ torchrun --standalone --nproc_per_node=4 train.py

To run with DDP on 4 gpus across 2 nodes, example:
- Run on the first (master) node with example IP 123.456.123.456:
$ torchrun --nproc_per_node=8 --nnodes=2 --node_rank=0 --master_addr=123.456.123.456 --master_port=1234 train.py
- Run on the worker node:
$ torchrun --nproc_per_node=8 --nnodes=2 --node_rank=1 --master_addr=123.456.123.456 --master_port=1234 train.py
(If your cluster does not have Infiniband interconnect prepend NCCL_IB_DISABLE=1)
"""

import math
import os
import time
from contextlib import nullcontext
from datetime import datetime
from functools import partial

import torch
from model import Transformer, ModelArgs
from torch.distributed import destroy_process_group, init_process_group
from torch.nn.parallel import DistributedDataParallel as DDP

from tinystories import Task
from wikitext import Task  # or import from wikitext if you want to train on WikiText-103
from export import model_export

# -----------------------------------------------------------------------------
# I/O
out_dir = "trained_out"
eval_interval = 2000
log_interval = 1
eval_iters = 1
eval_only = False  # if True, script exits right after the first eval
always_save_checkpoint = False  # if True, always save a checkpoint after each eval
init_from = "scratch"  # 'scratch' or 'resume'
# wandb logging
wandb_log = False  # disabled by default
wandb_project = "llamac"
wandb_run_name = "run" + datetime.now().strftime("%Y_%m_%d_%H_%M_%S")
# data
batch_size = 128  # if gradient_accumulation_steps > 1, this is the micro-batch size
max_seq_len = 256
vocab_source = "llama2" # llama2|custom; use Lllama 2 vocab from Meta, or custom trained
vocab_size = 32000 # the Llama 2 tokenizer has 32K tokens
# model
dim = 288
n_layers = 6
n_heads = 6
n_kv_heads = 6
multiple_of = 32
dropout = 0.0
# adamw optimizer
gradient_accumulation_steps = 4  # used to simulate larger batch sizes
learning_rate = 5e-4  # max learning rate
max_iters = 1  # total number of training iterations
weight_decay = 1e-1
beta1 = 0.9
beta2 = 0.95
grad_clip = 1.0  # clip gradients at this value, or disable if == 0.0
# learning rate decay settings
decay_lr = True  # whether to decay the learning rate
warmup_iters = 1000  # how many steps to warm up for
# system
<<<<<<< HEAD
device = "cuda"  # examples: 'cpu', 'cuda', 'cuda:0', 'cuda:1' etc., or try 'mps' on macbooks
dtype = "bfloat16"  # float32|bfloat16|float16
# compile related
compile = True  # use PyTorch 2.0 to compile the model to be faster
compile = compile and os.name != 'nt' # Windows OS doesn't support torch.compile
=======
device = "cpu"  # examples: 'cpu', 'cuda', 'cuda:0', 'cuda:1' etc., or try 'mps' on macbooks
dtype = "float16"  # float32|bfloat16|float16
compile = False  # use PyTorch 2.0 to compile the model to be faster
>>>>>>> 2cb3f572
# -----------------------------------------------------------------------------
config_keys = [
    k
    for k, v in globals().items()
    if not k.startswith("_") and isinstance(v, (int, float, bool, str))
]
exec(open("configurator.py").read())  # overrides from command line or config file
config = {k: globals()[k] for k in config_keys}  # will be useful for logging
# -----------------------------------------------------------------------------

# fixing some hyperparams to sensible defaults
lr_decay_iters = max_iters  # should be ~= max_iters per Chinchilla
min_lr = 0.0  # minimum learning rate, should be ~= learning_rate/10 per Chinchilla

# validating checks
assert vocab_source in ["llama2", "custom"]
assert vocab_source == "custom" or vocab_size == 32000, "The vocab from Meta has 32K tokens"

# various inits, derived attributes, I/O setup
ddp = int(os.environ.get("RANK", -1)) != -1  # is this a ddp run?
if ddp:
    init_process_group(backend="nccl")
    ddp_rank = int(os.environ["RANK"])
    ddp_local_rank = int(os.environ["LOCAL_RANK"])
    ddp_world_size = int(os.environ["WORLD_SIZE"])
    device = f"cuda:{ddp_local_rank}"
    torch.cuda.set_device(device)
    master_process = ddp_rank == 0  # this process will do logging, checkpointing etc.
    seed_offset = ddp_rank  # each process gets a different seed
    # world_size number of processes will be training simultaneously, so we can scale
    # down the desired gradient accumulation iterations per process proportionally
    assert gradient_accumulation_steps % ddp_world_size == 0
    gradient_accumulation_steps //= ddp_world_size
else:
    # if not ddp, we are running on a single gpu, and one process
    master_process = True
    seed_offset = 0
    ddp_world_size = 1
tokens_per_iter = gradient_accumulation_steps * ddp_world_size * batch_size * max_seq_len
if master_process:
    print(f"tokens per iteration will be: {tokens_per_iter:,}")
    print(f"breaks down as: {gradient_accumulation_steps} grad accum steps * {ddp_world_size} processes * {batch_size} batch size * {max_seq_len} max seq len")

if master_process:
    os.makedirs(out_dir, exist_ok=True)
torch.manual_seed(1337 + seed_offset)
torch.backends.cuda.matmul.allow_tf32 = True  # allow tf32 on matmul
torch.backends.cudnn.allow_tf32 = True  # allow tf32 on cudnn
device_type = "cuda" if "cuda" in device else "cpu"  # for later use in torch.autocast
if device == "cpu":
    device_type = "cpu"
# note: float16 data type will automatically use a GradScaler
ptdtype = {"float32": torch.float32, "bfloat16": torch.bfloat16, "float16": torch.float16}[dtype]
ctx = (
    nullcontext()
    if device_type == "cpu"
    else torch.amp.autocast(device_type=device_type, dtype=ptdtype)
)

# task-specific setup
iter_batches = partial(
    Task.iter_batches,
    batch_size=batch_size,
    max_seq_len=max_seq_len,
    device=device,
)

# init these up here, can override if init_from='resume' (i.e. from a checkpoint)
iter_num = 0
best_val_loss = 1e9

# model init
model_args = dict(
    dim=dim,
    n_layers=n_layers,
    n_heads=n_heads,
    n_kv_heads=n_kv_heads,
    vocab_size=vocab_size,
    multiple_of=multiple_of,
    max_seq_len=max_seq_len,
    dropout=dropout,
)  # start with model_args from command line
if init_from == "scratch":
    # init a new model from scratch
    print("Initializing a new model from scratch")
    gptconf = ModelArgs(**model_args)
    model = Transformer(gptconf)
elif init_from == "resume":
    print(f"Resuming training from {out_dir}")
    # resume training from a checkpoint.
    ckpt_path = os.path.join(out_dir, "ckpt.pt")
    checkpoint = torch.load(ckpt_path, map_location=device)
    checkpoint_model_args = checkpoint["model_args"]
    # force these config attributes to be equal otherwise we can't even resume training
    # the rest of the attributes (e.g. dropout) can stay as desired from command line
    for k in ["dim", "n_layers", "n_heads", "n_kv_heads", "vocab_size", "multiple_of", "max_seq_len"]:
        model_args[k] = checkpoint_model_args[k]
    # create the model
    gptconf = ModelArgs(**model_args)
    model = Transformer(gptconf)
    state_dict = checkpoint["model"]
    # fix the keys of the state dictionary :(
    # honestly no idea how checkpoints sometimes get this prefix, have to debug more
    unwanted_prefix = "_orig_mod."
    for k, v in list(state_dict.items()):
        if k.startswith(unwanted_prefix):
            state_dict[k[len(unwanted_prefix) :]] = state_dict.pop(k)
    model.load_state_dict(state_dict)
    iter_num = checkpoint["iter_num"]
    best_val_loss = checkpoint["best_val_loss"]
model.to(device)

# initialize a GradScaler. If enabled=False scaler is a no-op
scaler = torch.cuda.amp.GradScaler(enabled=(dtype == "float16"))

# optimizer
optimizer = model.configure_optimizers(weight_decay, learning_rate, (beta1, beta2), device_type)
if init_from == "resume" and "optimizer" in checkpoint:
    optimizer.load_state_dict(checkpoint["optimizer"])
checkpoint = None  # free up memory

# compile the model
if compile:
    print("compiling the model... (takes a ~minute)")
    unoptimized_model = model
    model = torch.compile(model)  # requires PyTorch 2.0

# wrap model into DDP container
if ddp:
    # Ignore the `freqs_cis` buffer so that DDP does not broadcast it at
    # construction time since NCCL does not support `ComplexFloat`
    prefix = "_orig_mod." if compile else ""
    model._ddp_params_and_buffers_to_ignore = {prefix + "freqs_cis"}
    model = DDP(model, device_ids=[ddp_local_rank])

# helps estimate an arbitrarily accurate loss over either split using many batches
@torch.no_grad()
def estimate_loss():
    out = {}
    model.eval()
    for split in ["train", "validation"]:
        batch_iter = iter_batches(split=split)
        losses = torch.zeros(eval_iters)  # keep on CPU
        for k in range(eval_iters):
            X, Y = next(batch_iter)
            with ctx:
                logits = model(X, Y)
                loss = raw_model.last_loss
            losses[k] = loss.item()
        out[split] = losses.mean()
    model.train()
    return out

# learning rate decay scheduler (cosine with warmup)
def get_lr(it):
    # 1) linear warmup for warmup_iters steps
    if it < warmup_iters:
        return learning_rate * it / warmup_iters
    # 2) if it > lr_decay_iters, return min learning rate
    if it > lr_decay_iters:
        return min_lr
    # 3) in between, use cosine decay down to min learning rate
    decay_ratio = (it - warmup_iters) / (lr_decay_iters - warmup_iters)
    assert 0 <= decay_ratio <= 1
    coeff = 0.5 * (1.0 + math.cos(math.pi * decay_ratio))  # coeff ranges 0..1
    return min_lr + coeff * (learning_rate - min_lr)

# logging
if wandb_log and master_process:
    import wandb
    wandb.init(project=wandb_project, name=wandb_run_name, config=config)

# training loop
train_batch_iter = iter_batches(split="train")
X, Y = next(train_batch_iter)  # fetch the very first batch
t0 = time.time()
local_iter_num = 0  # number of iterations in the lifetime of this process
raw_model = model.module if ddp else model  # unwrap DDP container if needed
running_mfu = -1.0
while True:
    # determine and set the learning rate for this iteration
    lr = get_lr(iter_num) if decay_lr else learning_rate
    for param_group in optimizer.param_groups:
        param_group["lr"] = lr

    # evaluate the loss on train/val sets and write checkpoints
    if iter_num % eval_interval == 0 and master_process:
        losses = estimate_loss()
        print(f"step {iter_num}: train loss {losses['train']:.4f}, val loss {losses['validation']:.4f}")
        if wandb_log:
            try:
                wandb.log(
                    {
                        "iter": iter_num,
                        "tokens": iter_num * tokens_per_iter,
                        "loss/train": losses["train"],
                        "loss/val": losses["validation"],
                        "lr": lr,
                        "mfu": running_mfu * 100,  # convert to percentage
                    }, step = iter_num
                )
            except Exception as e:
                print(f"logging to wandb failed: {e}")
        if losses["validation"] < best_val_loss or always_save_checkpoint:
            best_val_loss = losses["validation"]
            if iter_num > 0:
                checkpoint = {
                    "model": raw_model.state_dict(),
                    "optimizer": optimizer.state_dict(),
                    "model_args": model_args,
                    "iter_num": iter_num,
                    "best_val_loss": best_val_loss,
                    "config": config,
                }
                print(f"saving checkpoint to {out_dir}")
                torch.save(checkpoint, os.path.join(out_dir, "ckpt.pt"))
                model_export(raw_model, os.path.join(out_dir, "model.bin"), version=0)
    if iter_num == 0 and eval_only:
        break

    # forward backward update, with optional gradient accumulation to simulate larger batch size
    # and using the GradScaler if data type is float16
    for micro_step in range(gradient_accumulation_steps):
        if ddp:
            # in DDP training we only need to sync gradients at the last micro step.
            # the official way to do this is with model.no_sync() context manager, but
            # I really dislike that this bloats the code and forces us to repeat code
            # looking at the source of that context manager, it just toggles this variable
            model.require_backward_grad_sync = micro_step == gradient_accumulation_steps - 1
        with ctx:
            logits = model(X, Y)
            loss = raw_model.last_loss
            loss = loss / gradient_accumulation_steps
        # immediately async prefetch next batch while model is doing the forward pass on the GPU
        try:
            X, Y = next(train_batch_iter)
        except StopIteration:
            train_batch_iter = iter_batches(split="train")
            X, Y = next(train_batch_iter)
        # backward pass, with gradient scaling if training in fp16
        scaler.scale(loss).backward()
    # clip the gradient
    if grad_clip != 0.0:
        scaler.unscale_(optimizer)
        torch.nn.utils.clip_grad_norm_(model.parameters(), grad_clip)
    # step the optimizer and scaler if training in fp16
    scaler.step(optimizer)
    scaler.update()
    # flush the gradients as soon as we can, no need for this memory anymore
    optimizer.zero_grad(set_to_none=True)

    # timing and logging
    t1 = time.time()
    dt = t1 - t0
    t0 = t1
    if iter_num % log_interval == 0 and master_process:
        # get loss as float, scale up due to the divide above. note: this is a CPU-GPU sync point
        lossf = loss.item() * gradient_accumulation_steps
        if local_iter_num >= 5:  # let the training loop settle a bit
            mfu = raw_model.estimate_mfu(batch_size * gradient_accumulation_steps, dt)
            running_mfu = mfu if running_mfu == -1.0 else 0.9 * running_mfu + 0.1 * mfu
        print(
            f"{iter_num} | loss {lossf:.4f} | lr {lr:e} | {dt*1000:.2f}ms | mfu {running_mfu*100:.2f}%"
        )
    iter_num += 1
    local_iter_num += 1

    # termination conditions
    if iter_num > max_iters:
        break

if ddp:
    destroy_process_group()<|MERGE_RESOLUTION|>--- conflicted
+++ resolved
@@ -69,17 +69,11 @@
 decay_lr = True  # whether to decay the learning rate
 warmup_iters = 1000  # how many steps to warm up for
 # system
-<<<<<<< HEAD
 device = "cuda"  # examples: 'cpu', 'cuda', 'cuda:0', 'cuda:1' etc., or try 'mps' on macbooks
 dtype = "bfloat16"  # float32|bfloat16|float16
 # compile related
 compile = True  # use PyTorch 2.0 to compile the model to be faster
 compile = compile and os.name != 'nt' # Windows OS doesn't support torch.compile
-=======
-device = "cpu"  # examples: 'cpu', 'cuda', 'cuda:0', 'cuda:1' etc., or try 'mps' on macbooks
-dtype = "float16"  # float32|bfloat16|float16
-compile = False  # use PyTorch 2.0 to compile the model to be faster
->>>>>>> 2cb3f572
 # -----------------------------------------------------------------------------
 config_keys = [
     k
