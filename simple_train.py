import math
import os
import time
from contextlib import nullcontext
from datetime import datetime
from functools import partial

import torch
from model import Transformer, ModelArgs
from torch.distributed import destroy_process_group, init_process_group
from torch.nn.parallel import DistributedDataParallel as DDP

from tinystories import Task
from export import model_export
from utils import train_syn

from tokenizer import Tokenizer

import pdb

# -----------------------------------------------------------------------------
# I/O
out_dir = "out"
eval_interval = 2000
log_interval = 1
eval_iters = 100
eval_only = False  # if True, script exits right after the first eval
always_save_checkpoint = False  # if True, always save a checkpoint after each eval
init_from = "scratch"  # 'scratch' or 'resume'
# wandb logging
wandb_log = False  # disabled by default
wandb_project = "llamac"
wandb_run_name = "run" + datetime.now().strftime("%Y_%m_%d_%H_%M_%S")
# data
batch_size = 32  # if gradient_accumulation_steps > 1, this is the micro-batch size
max_seq_len = 256
vocab_source = "llama2" # llama2|custom; use Lllama 2 vocab from Meta, or custom trained
vocab_size = 32000 # the Llama 2 tokenizer has 32K tokens
# model
dim = 288
n_layers = 6
n_heads = 6
n_kv_heads = 6
multiple_of = 32
dropout = 0.0
# adamw optimizer
gradient_accumulation_steps = 4  # used to simulate larger batch sizes
learning_rate = 5e-4  # max learning rate
max_iters = 10  # total number of training iterations
weight_decay = 1e-1
beta1 = 0.9
beta2 = 0.95
grad_clip = 1.0  # clip gradients at this value, or disable if == 0.0
# learning rate decay settings
decay_lr = True  # whether to decay the learning rate
warmup_iters = 1000  # how many steps to warm up for
# system
device = "cuda"  # examples: 'cpu', 'cuda', 'cuda:0', 'cuda:1' etc., or try 'mps' on macbooks
dtype = "bfloat16"  # float32|bfloat16|float16
compile = True  # use PyTorch 2.0 to compile the model to be faster
# -----------------------------------------------------------------------------
config_keys = [
    k
    for k, v in globals().items()
    if not k.startswith("_") and isinstance(v, (int, float, bool, str))
]
exec(open("configurator.py").read())  # overrides from command line or config file
config = {k: globals()[k] for k in config_keys}  # will be useful for logging
# -----------------------------------------------------------------------------

# fixing some hyperparams to sensible defaults
lr_decay_iters = max_iters  # should be ~= max_iters per Chinchilla
min_lr = 0.0  # minimum learning rate, should be ~= learning_rate/10 per Chinchilla

# validating checks
assert vocab_source in ["llama2", "custom"]
assert vocab_source == "custom" or vocab_size == 32000, "The vocab from Meta has 32K tokens"

# various inits, derived attributes, I/O setup

seed_offset = 0
ddp_world_size = 1

tokens_per_iter = gradient_accumulation_steps * ddp_world_size * batch_size * max_seq_len

print(f"tokens per iteration will be: {tokens_per_iter:,}")
print(f"breaks down as: {gradient_accumulation_steps} grad accum steps * {ddp_world_size} processes * {batch_size} batch size * {max_seq_len} max seq len")

os.makedirs(out_dir, exist_ok=True)
torch.manual_seed(1337 + seed_offset)
torch.backends.cuda.matmul.allow_tf32 = True  # allow tf32 on matmul
torch.backends.cudnn.allow_tf32 = True  # allow tf32 on cudnn
device_type = "cuda" if "cuda" in device else "cpu"  # for later use in torch.autocast
# note: float16 data type will automatically use a GradScaler
ptdtype = {"float32": torch.float32, "bfloat16": torch.bfloat16, "float16": torch.float16}[dtype]
ctx = (
    nullcontext()
    if device_type == "cpu"
    else torch.amp.autocast(device_type=device_type, dtype=torch.float16)
)

# task-specific setup
iter_batches = partial(
    Task.iter_batches,
    batch_size=batch_size,
    max_seq_len=max_seq_len,
    vocab_size=vocab_size,
    vocab_source=vocab_source,
    device=device,
    num_workers=0,
)

# init these up here, can override if init_from='resume' (i.e. from a checkpoint)
iter_num = 0
best_val_loss = 1e9

# model init
model_args = dict(
    dim=dim,
    n_layers=n_layers,
    n_heads=n_heads,
    n_kv_heads=n_kv_heads,
    vocab_size=vocab_size,
    multiple_of=multiple_of,
    max_seq_len=max_seq_len,
    dropout=dropout,
)  # start with model_args from command line
if init_from == "scratch":
    # init a new model from scratch
    print("Initializing a new model from scratch")
    gptconf = ModelArgs(**model_args)
    model = Transformer(gptconf)
elif init_from == "resume":
    print(f"Resuming training from {out_dir}")
    # resume training from a checkpoint.
    ckpt_path = os.path.join(out_dir, "ckpt.pt")
    checkpoint = torch.load(ckpt_path, map_location=device)
    checkpoint_model_args = checkpoint["model_args"]
    # force these config attributes to be equal otherwise we can't even resume training
    # the rest of the attributes (e.g. dropout) can stay as desired from command line
    for k in ["dim", "n_layers", "n_heads", "n_kv_heads", "vocab_size", "multiple_of", "max_seq_len"]:
        model_args[k] = checkpoint_model_args[k]
    # create the model
    gptconf = ModelArgs(**model_args)
    model = Transformer(gptconf)
    state_dict = checkpoint["model"]
    # fix the keys of the state dictionary :(
    # honestly no idea how checkpoints sometimes get this prefix, have to debug more
    unwanted_prefix = "_orig_mod."
    for k, v in list(state_dict.items()):
        if k.startswith(unwanted_prefix):
            state_dict[k[len(unwanted_prefix) :]] = state_dict.pop(k)
    model.load_state_dict(state_dict)
    iter_num = checkpoint["iter_num"]
    best_val_loss = checkpoint["best_val_loss"]
model.to(device)

# initialize a GradScaler. If enabled=False scaler is a no-op
scaler = torch.cuda.amp.GradScaler(enabled=(dtype == "float16"))

# optimizer
optimizer = model.configure_optimizers(weight_decay, learning_rate, (beta1, beta2), device_type)
if init_from == "resume" and "optimizer" in checkpoint:
    optimizer.load_state_dict(checkpoint["optimizer"])
checkpoint = None  # free up memory

# compile the model
if compile:
    print("compiling the model... (takes a ~minute)")
    unoptimized_model = model
    model = torch.compile(model)  # requires PyTorch 2.0

# helps estimate an arbitrarily accurate loss over either split using many batches
@torch.no_grad()
def estimate_loss():
    out = {}
    model.eval()
    for split in ["train", "val"]:
        batch_iter = iter_batches(split=split)
        losses = torch.zeros(eval_iters)  # keep on CPU
        for k in range(eval_iters):
            X, Y = next(batch_iter)
            with ctx:
                logits = model(X, Y)
                loss = raw_model.last_loss
            losses[k] = loss.item()
        out[split] = losses.mean()
    model.train()
    return out

# learning rate decay scheduler (cosine with warmup)
def get_lr(it):
    # 1) linear warmup for warmup_iters steps
    if it < warmup_iters:
        return learning_rate * it / warmup_iters
    # 2) if it > lr_decay_iters, return min learning rate
    if it > lr_decay_iters:
        return min_lr
    # 3) in between, use cosine decay down to min learning rate
    decay_ratio = (it - warmup_iters) / (lr_decay_iters - warmup_iters)
    assert 0 <= decay_ratio <= 1
    coeff = 0.5 * (1.0 + math.cos(math.pi * decay_ratio))  # coeff ranges 0..1
    return min_lr + coeff * (learning_rate - min_lr)

# logging
if wandb_log:
    import wandb
    wandb.init(project=wandb_project, name=wandb_run_name, config=config)

#  ██████╗ ██████╗ ███╗   ██╗██████╗ ███████╗███╗   ██╗███████╗███████╗
# ██╔════╝██╔═══██╗████╗  ██║██╔══██╗██╔════╝████╗  ██║██╔════╝██╔════╝
# ██║     ██║   ██║██╔██╗ ██║██║  ██║█████╗  ██╔██╗ ██║███████╗█████╗  
# ██║     ██║   ██║██║╚██╗██║██║  ██║██╔══╝  ██║╚██╗██║╚════██║██╔══╝  
# ╚██████╗╚██████╔╝██║ ╚████║██████╔╝███████╗██║ ╚████║███████║███████╗
#  ╚═════╝ ╚═════╝ ╚═╝  ╚═══╝╚═════╝ ╚══════╝╚═╝  ╚═══╝╚══════╝╚══════╝
# Condense
NUM_CONDENSED_DATA = 32 # number of sentences in synthetic data
LR_SYN = 100
MOMENTUM = 0.5
REAL_INIT = True
VISUALIZATION_NUM = 1 # how many synthetic data to visualize

def decode_syn_embedding(XY_syn_embeddings):
    """
    Decode concatenated synthetic embeddings to get the synthetic data in text form.
    """
    X_syn_embeddings = XY_syn_embeddings[:, :-1].contiguous()
    Y_syn_embeddings = XY_syn_embeddings[:, 1:].contiguous()

    X_syn = model.decode_embeddings(X_syn_embeddings)
    Y_syn = model.decode_embeddings(Y_syn_embeddings)

    concat_syn = torch.cat((X_syn, Y_syn[:, -1].unsqueeze(1)), dim=1)

    return concat_syn

def visualize_embeddings(XY_syn_embeddings):
    """
    Print the synthetic data in text form.
    """
    concat_syn = decode_syn_embedding(XY_syn_embeddings)

    for i in range(VISUALIZATION_NUM):
        sentence = ''.join(tokenizer.decode(concat_syn[i].tolist()))
        print(sentence)
    print("\n")

# If REAL_INIT, initialize synthetic data with real data
print("Building initial synthetic data...") # synthetic data is (NUM_CONDENSED_DATA, max_seq_len)
if REAL_INIT:
    syn_init_batches = partial(
        Task.iter_batches,
        batch_size=1,
        max_seq_len=max_seq_len,
        vocab_size=vocab_size,
        vocab_source=vocab_source,
        device=device,
        num_workers=0,
    )
    
    syn_batch_iter = syn_init_batches(split="train")
    for i in range(NUM_CONDENSED_DATA):
        X, Y = next(syn_batch_iter)
        if i == 0:
            X_syn = X
            Y_syn = Y
        else:
            X_syn = torch.cat((X_syn, X), dim=0)
            Y_syn = torch.cat((Y_syn, Y), dim=0)
else:
    X_syn = torch.randint(0, vocab_size, (NUM_CONDENSED_DATA, max_seq_len), device=device)
    Y_syn = torch.randint(0, vocab_size, (NUM_CONDENSED_DATA, max_seq_len), device=device)


# Instead of optimizing tokens, we have to optimize embeddings
XY_syn = torch.cat((X_syn, Y_syn[:, -1].unsqueeze(1)), dim=1) # [500, 257]

# NOTE: THIS IS THE ACTUAL SYNTHETIC DATA WE ARE OPTIMIZING
XY_syn_embeddings = model.tok_embeddings(XY_syn).detach().clone().requires_grad_(True) # [500, 257, 288]

optimizer_syn = torch.optim.SGD([XY_syn_embeddings], lr=LR_SYN, momentum=MOMENTUM)
optimizer_syn.zero_grad()
criterion = torch.nn.CrossEntropyLoss().to(device)

tokenizer = Tokenizer()

print("Initial synthetic data is: ")
visualize_embeddings(XY_syn_embeddings)

# ████████╗██████╗  █████╗ ██╗███╗   ██╗██╗███╗   ██╗ ██████╗ 
# ╚══██╔══╝██╔══██╗██╔══██╗██║████╗  ██║██║████╗  ██║██╔════╝ 
#    ██║   ██████╔╝███████║██║██╔██╗ ██║██║██╔██╗ ██║██║  ███╗
#    ██║   ██╔══██╗██╔══██║██║██║╚██╗██║██║██║╚██╗██║██║   ██║
#    ██║   ██║  ██║██║  ██║██║██║ ╚████║██║██║ ╚████║╚██████╔╝
#    ╚═╝   ╚═╝  ╚═╝╚═╝  ╚═╝╚═╝╚═╝  ╚═══╝╚═╝╚═╝  ╚═══╝ ╚═════╝ 
<<<<<<< HEAD
                                                            
model = Transformer(gptconf).to(device)                                                     
syn_embedding_loader = torch.utils.data.DataLoader(XY_syn_embeddings, batch_size=batch_size, shuffle=True)
=======
# Training
syn_loader = torch.utils.data.DataLoader(concat_syn_embeddings, batch_size=batch_size, shuffle=True)
>>>>>>> 7e85dc20
train_batch_iter = iter_batches(split="train")

# X is (batch_size, max_seq_len) and Y is (batch_size, max_seq_len)
X, Y = next(train_batch_iter)  # fetch the very first batch

t0 = time.time()
local_iter_num = 0  # number of iterations in the lifetime of this process
raw_model = model  # unwrap DDP container if needed
running_mfu = -1.0

while True:
    if iter_num == 0 and eval_only:
        break

    total_loss = 0
    X_real, Y_real = next(train_batch_iter) # [32, 256], [32, 256]
    XY_real = torch.cat((X_real, Y_real[:, -1].unsqueeze(1)), dim=1) # [32, 257]

    # Randomly sample a batch of synthetic embeddings
    syn_embeddings = next(iter(syn_embedding_loader)) # [32, 257, 288]
    
    # Train synthetic data
    for micro_step in range(gradient_accumulation_steps):
        with ctx:
            embed = model.tok_embeddings
            output_real = embed(XY_real).detach() # [32, 257, 288]
        
            # 1. Normal DM
            # loss = torch.sum((torch.mean(output_real, dim=1) - torch.mean(batch_syn_embeddings, dim=1))**2)

            # 2. DM per position
            # squared_diff = (output_real - batch_syn_embeddings) ** 2
            # distance_per_position = torch.sum(squared_diff, dim=2)
            # loss = torch.mean(distance_per_position, dim=1).mean()

            # 3. Gradient Matching
            def match_loss(gw_syn, gw_real):
                dis = torch.tensor(0.0).to(device)
        
                gw_real_vec = []
                gw_syn_vec = []
                for ig in range(len(gw_real)):
                    gw_real_vec.append(gw_real[ig].reshape((-1)))
                    gw_syn_vec.append(gw_syn[ig].reshape((-1)))
                gw_real_vec = torch.cat(gw_real_vec, dim=0)
                gw_syn_vec = torch.cat(gw_syn_vec, dim=0)
                dis = torch.sum((gw_syn_vec - gw_real_vec)**2)
                return dis

            model_params = list(model.parameters())
            output_real = model(X_real, Y_real)
            loss_real = model.last_loss
  
            gw_real = torch.autograd.grad(loss_real, model_params)
            gw_real = list((_.detach().clone() for _ in gw_real))

            X_syn_embeddings = syn_embeddings[:, :-1, :]
            Y_syn_embeddings = syn_embeddings[:, 1:, :]
            Y_syn = model.decode_embeddings(Y_syn_embeddings)
            output_syn = model.forward_using_embeddings(X_syn_embeddings, Y_syn)
            loss_syn = model.last_loss

            gw_syn = torch.autograd.grad(loss_syn, model_params, create_graph=True)
            loss = match_loss(gw_syn, gw_real)

            total_loss += loss

        X_real, Y_real = next(train_batch_iter) # [32, 256], [32, 256]
        XY_real = torch.cat((X_real, Y_real[:, -1].unsqueeze(1)), dim=1) # [32, 257]
        syn_embeddings = next(iter(syn_embedding_loader)) # [32, 257, 288]

        scaler.scale(loss).backward()

    scaler.step(optimizer_syn)
    scaler.update()
    optimizer_syn.zero_grad(set_to_none=True)

    if iter_num % 10 == 0:
        print("Distillation Iteration " + str(iter_num) + ", Loss: " + str(total_loss))
    
    if iter_num % 100 == 0 and iter_num != 0:
        print("Synthetic data at Iteration " + str(iter_num) + ":")
        visualize_embeddings(XY_syn_embeddings)

    iter_num += 1

    # termination conditions
    if iter_num > max_iters:
        break

    # Train model
    XY_syn_decoded = decode_syn_embedding(XY_syn_embeddings).detach().clone()
    syn_loader = torch.utils.data.DataLoader(XY_syn_decoded, batch_size=batch_size, shuffle=True)

    model = train_syn(model, syn_loader, optimizer, iters=50, log_iters=10, gradient_accumulation_steps=4, verbose=False)

    

# ███████╗██╗   ██╗ █████╗ ██╗     ██╗   ██╗ █████╗ ████████╗██╗ ██████╗ ███╗   ██╗
# ██╔════╝██║   ██║██╔══██╗██║     ██║   ██║██╔══██╗╚══██╔══╝██║██╔═══██╗████╗  ██║
# █████╗  ██║   ██║███████║██║     ██║   ██║███████║   ██║   ██║██║   ██║██╔██╗ ██║
# ██╔══╝  ╚██╗ ██╔╝██╔══██║██║     ██║   ██║██╔══██║   ██║   ██║██║   ██║██║╚██╗██║
# ███████╗ ╚████╔╝ ██║  ██║███████╗╚██████╔╝██║  ██║   ██║   ██║╚██████╔╝██║ ╚████║
# ╚══════╝  ╚═══╝  ╚═╝  ╚═╝╚══════╝ ╚═════╝ ╚═╝  ╚═╝   ╚═╝   ╚═╝ ╚═════╝ ╚═╝  ╚═══╝
<<<<<<< HEAD

=======
# Evaluation
# Save the synthetic embeddings as text in syn.txt
X_syn_embeddings = concat_syn_embeddings[:, :-1].contiguous()
Y_syn_embeddings = concat_syn_embeddings[:, 1:].contiguous()
>>>>>>> 7e85dc20

XY_syn_decoded = decode_syn_embedding(XY_syn_embeddings)

# with open("syn.txt", "w") as f:
#     for i in range(NUM_CONDENSED_DATA):
#         sentence = ''.join(tokenizer.decode(concat_syn_decoded[i].tolist()))
#         f.write(sentence + "\n\n")
with open("syn.txt", "w", encoding='utf-8') as f:
    for i in range(NUM_CONDENSED_DATA):
        sentence = ''.join(tokenizer.decode(XY_syn_decoded[i].tolist()))
        f.write(sentence + "\n\n")

<<<<<<< HEAD
log_iters = 10
save_iters = 250
train_iters = 1000
train_epochs = 5
                   
model = Transformer(gptconf).to(device)                                                              
syn_loader = torch.utils.data.DataLoader(XY_syn_decoded, batch_size=batch_size, shuffle=True)
=======

LOG_ITER = 50
SAVE_ITER = 250
TRAIN_ITER = 1000
                                                                                 
syn_loader = torch.utils.data.DataLoader(concat_syn_decoded, batch_size=batch_size, shuffle=True)

X.unsqueeze(0)
Y.unsqueeze(0)

model = Transformer(gptconf).to(device)
>>>>>>> 7e85dc20
optimizer = model.configure_optimizers(weight_decay, learning_rate, (beta1, beta2), device_type)

for epoch in range(train_epochs):
    print("=== Evaluation Epoch: ", epoch, " ===")

    # Save model
    if i % save_iters == 0 and i != 0:
            checkpoint = {
                "model": raw_model.state_dict(),
                "optimizer": optimizer.state_dict(),
                "model_args": model_args,
                "iter_num": iter_num,
                "best_val_loss": best_val_loss,
                "config": config,
            }
            print(f"saving checkpoint to {out_dir}")
            torch.save(checkpoint, os.path.join(out_dir, "ckpt.pt"))
            model_export(raw_model, os.path.join(out_dir, "model.bin"), version=0)

    model = train_syn(model, syn_loader, optimizer, iters=50, log_iters=log_iters, gradient_accumulation_steps=4)<|MERGE_RESOLUTION|>--- conflicted
+++ resolved
@@ -293,14 +293,10 @@
 #    ██║   ██╔══██╗██╔══██║██║██║╚██╗██║██║██║╚██╗██║██║   ██║
 #    ██║   ██║  ██║██║  ██║██║██║ ╚████║██║██║ ╚████║╚██████╔╝
 #    ╚═╝   ╚═╝  ╚═╝╚═╝  ╚═╝╚═╝╚═╝  ╚═══╝╚═╝╚═╝  ╚═══╝ ╚═════╝ 
-<<<<<<< HEAD
-                                                            
+                                                      
 model = Transformer(gptconf).to(device)                                                     
 syn_embedding_loader = torch.utils.data.DataLoader(XY_syn_embeddings, batch_size=batch_size, shuffle=True)
-=======
-# Training
-syn_loader = torch.utils.data.DataLoader(concat_syn_embeddings, batch_size=batch_size, shuffle=True)
->>>>>>> 7e85dc20
+
 train_batch_iter = iter_batches(split="train")
 
 # X is (batch_size, max_seq_len) and Y is (batch_size, max_seq_len)
@@ -405,14 +401,7 @@
 # ██╔══╝  ╚██╗ ██╔╝██╔══██║██║     ██║   ██║██╔══██║   ██║   ██║██║   ██║██║╚██╗██║
 # ███████╗ ╚████╔╝ ██║  ██║███████╗╚██████╔╝██║  ██║   ██║   ██║╚██████╔╝██║ ╚████║
 # ╚══════╝  ╚═══╝  ╚═╝  ╚═╝╚══════╝ ╚═════╝ ╚═╝  ╚═╝   ╚═╝   ╚═╝ ╚═════╝ ╚═╝  ╚═══╝
-<<<<<<< HEAD
-
-=======
-# Evaluation
-# Save the synthetic embeddings as text in syn.txt
-X_syn_embeddings = concat_syn_embeddings[:, :-1].contiguous()
-Y_syn_embeddings = concat_syn_embeddings[:, 1:].contiguous()
->>>>>>> 7e85dc20
+
 
 XY_syn_decoded = decode_syn_embedding(XY_syn_embeddings)
 
@@ -425,7 +414,6 @@
         sentence = ''.join(tokenizer.decode(XY_syn_decoded[i].tolist()))
         f.write(sentence + "\n\n")
 
-<<<<<<< HEAD
 log_iters = 10
 save_iters = 250
 train_iters = 1000
@@ -433,19 +421,7 @@
                    
 model = Transformer(gptconf).to(device)                                                              
 syn_loader = torch.utils.data.DataLoader(XY_syn_decoded, batch_size=batch_size, shuffle=True)
-=======
-
-LOG_ITER = 50
-SAVE_ITER = 250
-TRAIN_ITER = 1000
-                                                                                 
-syn_loader = torch.utils.data.DataLoader(concat_syn_decoded, batch_size=batch_size, shuffle=True)
-
-X.unsqueeze(0)
-Y.unsqueeze(0)
-
-model = Transformer(gptconf).to(device)
->>>>>>> 7e85dc20
+
 optimizer = model.configure_optimizers(weight_decay, learning_rate, (beta1, beta2), device_type)
 
 for epoch in range(train_epochs):
