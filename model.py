import math
import struct
import inspect
from dataclasses import dataclass
from typing import Any, Optional, Tuple

import numpy as np
import torch
import torch.nn.functional as F
from torch import nn, Tensor

import pdb

@dataclass
class ModelArgs:
    # default hyperparameters for the Llama 7B model
    dim: int = 4096
    n_layers: int = 32
    n_heads: int = 32
    n_kv_heads: Optional[int] = None
    vocab_size: int = 32000
    hidden_dim: Optional[int] = None
    multiple_of: int = 256  # MLP hidden layer size will be multiple of
    norm_eps: float = 1e-5
    max_seq_len: int = 2048
    dropout: float = 0.0


class RMSNorm(torch.nn.Module):
    def __init__(self, dim: int, eps: float):
        super().__init__()
        self.eps = eps
        self.weight = nn.Parameter(torch.ones(dim))

    def _norm(self, x):
        return x * torch.rsqrt(x.pow(2).mean(-1, keepdim=True) + self.eps)

    def forward(self, x):
        output = self._norm(x.float()).type_as(x)
        return output * self.weight


def precompute_freqs_cis(dim: int, end: int, theta: float = 10000.0):
    freqs = 1.0 / (theta ** (torch.arange(0, dim, 2)[: (dim // 2)].float() / dim))
    t = torch.arange(end, device=freqs.device)  # type: ignore
    freqs = torch.outer(t, freqs).float()  # type: ignore
    freqs_cos = torch.cos(freqs)  # real part
    freqs_sin = torch.sin(freqs)  # imaginary part
    return freqs_cos, freqs_sin

def reshape_for_broadcast(freqs_cis: torch.Tensor, x: torch.Tensor):
    ndim = x.ndim
    # print("freqs_cis.shape", freqs_cis.shape)
    # print("xshape", (x.shape[1], x.shape[-1]))
    assert 0 <= 1 < ndim
    assert freqs_cis.shape == (x.shape[1], x.shape[-1])
    shape = [d if i == 1 or i == ndim - 1 else 1 for i, d in enumerate(x.shape)]
    return freqs_cis.view(shape)


def apply_rotary_emb(
    xq: torch.Tensor,
    xk: torch.Tensor,
    freqs_cos: torch.Tensor,
    freqs_sin: torch.Tensor
) -> Tuple[torch.Tensor, torch.Tensor]:

    # reshape xq and xk to match the complex representation
    xq_r, xq_i = xq.float().reshape(xq.shape[:-1] + (-1, 2)).unbind(-1)
    xk_r, xk_i = xk.float().reshape(xk.shape[:-1] + (-1, 2)).unbind(-1)

    # reshape freqs_cos and freqs_sin for broadcasting
    freqs_cos = reshape_for_broadcast(freqs_cos, xq_r)
    freqs_sin = reshape_for_broadcast(freqs_sin, xq_r)

    # apply rotation using real numbers
    xq_out_r = xq_r * freqs_cos - xq_i * freqs_sin
    xq_out_i = xq_r * freqs_sin + xq_i * freqs_cos
    xk_out_r = xk_r * freqs_cos - xk_i * freqs_sin
    xk_out_i = xk_r * freqs_sin + xk_i * freqs_cos

    # flatten last two dimensions
    xq_out = torch.stack([xq_out_r, xq_out_i], dim=-1).flatten(3)
    xk_out = torch.stack([xk_out_r, xk_out_i], dim=-1).flatten(3)

    return xq_out.type_as(xq), xk_out.type_as(xk)

def repeat_kv(x: torch.Tensor, n_rep: int) -> torch.Tensor:
    """torch.repeat_interleave(x, dim=2, repeats=n_rep)"""
    bs, slen, n_kv_heads, head_dim = x.shape
    if n_rep == 1:
        return x
    return (
        x[:, :, :, None, :]
        .expand(bs, slen, n_kv_heads, n_rep, head_dim)
        .reshape(bs, slen, n_kv_heads * n_rep, head_dim)
    )

class Attention(nn.Module):
    def __init__(self, args: ModelArgs):
        super().__init__()
        self.n_kv_heads = args.n_heads if args.n_kv_heads is None else args.n_kv_heads
        assert args.n_heads % self.n_kv_heads == 0
        model_parallel_size = 1
        self.n_local_heads = args.n_heads // model_parallel_size
        self.n_local_kv_heads = self.n_kv_heads // model_parallel_size
        self.n_rep = self.n_local_heads // self.n_local_kv_heads
        self.head_dim = args.dim // args.n_heads
        self.wq = nn.Linear(args.dim, args.n_heads * self.head_dim, bias=False)
        self.wk = nn.Linear(args.dim, self.n_kv_heads * self.head_dim, bias=False)
        self.wv = nn.Linear(args.dim, self.n_kv_heads * self.head_dim, bias=False)
        self.wo = nn.Linear(args.n_heads * self.head_dim, args.dim, bias=False)
        self.attn_dropout = nn.Dropout(args.dropout)
        self.resid_dropout = nn.Dropout(args.dropout)
        self.dropout = args.dropout

        # use flash attention or a manual implementation?
        self.flash = hasattr(torch.nn.functional, 'scaled_dot_product_attention')
        if not self.flash:
            print("WARNING: using slow attention. Flash Attention requires PyTorch >= 2.0")
            mask = torch.full((1, 1, args.max_seq_len, args.max_seq_len), float("-inf"))
            mask = torch.triu(mask, diagonal=1)
            self.register_buffer("mask", mask)

    def forward(
        self,
        x: torch.Tensor,
        freqs_cos: torch.Tensor,
        freqs_sin: torch.Tensor,
    ):
        bsz, seqlen, _ = x.shape

        # QKV
        xq, xk, xv = self.wq(x), self.wk(x), self.wv(x)
        xq = xq.view(bsz, seqlen, self.n_local_heads, self.head_dim)
        xk = xk.view(bsz, seqlen, self.n_local_kv_heads, self.head_dim)
        xv = xv.view(bsz, seqlen, self.n_local_kv_heads, self.head_dim)

        # RoPE relative positional embeddings
        xq, xk = apply_rotary_emb(xq, xk, freqs_cos, freqs_sin)

        # grouped multiquery attention: expand out keys and values
        xk = repeat_kv(xk, self.n_rep)  # (bs, seqlen, n_local_heads, head_dim)
        xv = repeat_kv(xv, self.n_rep)  # (bs, seqlen, n_local_heads, head_dim)

        # make heads into a batch dimension
        xq = xq.transpose(1, 2)  # (bs, n_local_heads, seqlen, head_dim)
        xk = xk.transpose(1, 2)
        xv = xv.transpose(1, 2)

        # flash implementation
        if self.flash:
            output = torch.nn.functional.scaled_dot_product_attention(xq, xk, xv, attn_mask=None, dropout_p=self.dropout if self.training else 0.0, is_causal=True)
        else:
            # manual implementation
            scores = torch.matmul(xq, xk.transpose(2, 3)) / math.sqrt(self.head_dim)
            assert hasattr(self, 'mask')
            scores = scores + self.mask[:, :, :seqlen, :seqlen]   # (bs, n_local_heads, seqlen, cache_len + seqlen)
            scores = F.softmax(scores.float(), dim=-1).type_as(xq)
            scores = self.attn_dropout(scores)
            output = torch.matmul(scores, xv)  # (bs, n_local_heads, seqlen, head_dim)

        # restore time as batch dimension and concat heads
        output = output.transpose(1, 2).contiguous().view(bsz, seqlen, -1)

        # final projection into the residual stream
        output = self.wo(output)
        output = self.resid_dropout(output)
        return output


class FeedForward(nn.Module):
    def __init__(self, dim: int, hidden_dim: int, multiple_of: int, dropout: float):
        super().__init__()
        if hidden_dim is None:
            hidden_dim = 4 * dim
            hidden_dim = int(2 * hidden_dim / 3)
            hidden_dim = multiple_of * ((hidden_dim + multiple_of - 1) // multiple_of)
        self.w1 = nn.Linear(dim, hidden_dim, bias=False)
        self.w2 = nn.Linear(hidden_dim, dim, bias=False)
        self.w3 = nn.Linear(dim, hidden_dim, bias=False)
        self.dropout = nn.Dropout(dropout)

    def forward(self, x):
        return self.dropout(self.w2(F.silu(self.w1(x)) * self.w3(x)))


class TransformerBlock(nn.Module):
    def __init__(self, layer_id: int, args: ModelArgs):
        super().__init__()
        self.n_heads = args.n_heads
        self.dim = args.dim
        self.head_dim = args.dim // args.n_heads
        self.attention = Attention(args)
        self.feed_forward = FeedForward(
            dim=args.dim,
            hidden_dim=args.hidden_dim,
            multiple_of=args.multiple_of,
            dropout=args.dropout,
        )
        self.layer_id = layer_id
        self.attention_norm = RMSNorm(args.dim, eps=args.norm_eps)
        self.ffn_norm = RMSNorm(args.dim, eps=args.norm_eps)

    def forward(self, x, freqs_cos, freqs_sin):
        h = x + self.attention.forward(self.attention_norm(x), freqs_cos, freqs_sin)
        out = h + self.feed_forward.forward(self.ffn_norm(h))
        return out


class Transformer(nn.Module):
    last_loss: Optional[torch.Tensor]

    def __init__(self, params: ModelArgs):
        super().__init__()
        self.params = params
        self.vocab_size = params.vocab_size
        self.n_layers = params.n_layers

        self.tok_embeddings = nn.Embedding(params.vocab_size, params.dim)
        self.dropout = nn.Dropout(params.dropout)
        self.layers = torch.nn.ModuleList()
        for layer_id in range(params.n_layers):
            self.layers.append(TransformerBlock(layer_id, params))
        self.norm = RMSNorm(params.dim, eps=params.norm_eps)
        self.output = nn.Linear(params.dim, params.vocab_size, bias=False)

        # share the unembedding parameters with the embedding parameters
        self.tok_embeddings.weight = self.output.weight # https://paperswithcode.com/method/weight-tying

        # some useful precompute for the RoPE relative positional embeddings
        freqs_cos, freqs_sin = precompute_freqs_cis(self.params.dim // self.params.n_heads, self.params.max_seq_len)
        self.register_buffer("freqs_cos", freqs_cos, persistent=False)
        self.register_buffer("freqs_sin", freqs_sin, persistent=False)

        # init all weights
        self.apply(self._init_weights)
        # apply special scaled init to the residual projections, per GPT-2 paper
        for pn, p in self.named_parameters():
            if pn.endswith('w3.weight') or pn.endswith('wo.weight'):
                torch.nn.init.normal_(p, mean=0.0, std=0.02/math.sqrt(2 * params.n_layers))

        # Initialize attribute for the loss of the last forward call. This will be set if the forward is called with a targets tensor.
        self.last_loss = None

    def _init_weights(self, module):
        if isinstance(module, nn.Linear):
            torch.nn.init.normal_(module.weight, mean=0.0, std=0.02)
            if module.bias is not None:
                torch.nn.init.zeros_(module.bias)
        elif isinstance(module, nn.Embedding):
            torch.nn.init.normal_(module.weight, mean=0.0, std=0.02)

    def forward(self, tokens: torch.Tensor, targets: Optional[torch.Tensor] = None) -> torch.Tensor:
        _bsz, seqlen = tokens.shape
        h = self.tok_embeddings(tokens)
        h = self.dropout(h)

        # print("h shape", h.shape)

        freqs_cos = self.freqs_cos[:seqlen]
        freqs_sin = self.freqs_sin[:seqlen]

        for layer in self.layers:
            h = layer(h, freqs_cos, freqs_sin)
        h = self.norm(h)

        if targets is not None:
            # if we are given some desired targets also calculate the loss
            logits = self.output(h)
<<<<<<< HEAD
            # self.last_loss = F.cross_entropy(logits.view(-1, logits.size(-1)), targets.view(-1), ignore_index=-1)
=======
>>>>>>> c62cb5d0
            self.last_loss = F.cross_entropy(logits.reshape(-1, logits.size(-1)), targets.reshape(-1), ignore_index=-1)

        else:
            # inference-time mini-optimization: only forward the output on the very last position
            logits = self.output(h[:, [-1], :]) # note: using list [-1] to preserve the time dim
            self.last_loss = None

        return logits

    def forward_using_embeddings(self, embeddings: torch.Tensor, targets: Optional[torch.Tensor] = None) -> torch.Tensor:
        _bsz, seqlen, _ = embeddings.shape
        h = self.dropout(embeddings)
        freqs_cos = self.freqs_cos[:seqlen]
        freqs_sin = self.freqs_sin[:seqlen]

        for layer in self.layers:
            h = layer(h, freqs_cos, freqs_sin)
        h = self.norm(h)

        if targets is not None:
            # if we are given some desired targets also calculate the loss
            logits = self.output(h)
            self.last_loss = F.cross_entropy(logits.reshape(-1, logits.size(-1)), targets.reshape(-1), ignore_index=-1)
        else:
            # inference-time mini-optimization: only forward the output on the very last position
            logits = self.output(h[:, [-1], :]) # note: using list [-1] to preserve the time dim
            self.last_loss = None

        return logits
    
    def forward_using_embeddings_target(self, embeddings: torch.Tensor, targets: Optional[torch.Tensor] = None) -> torch.Tensor:
        """
        Both inputs and targets are embeddings.
        """
        _bsz, seqlen, _ = embeddings.shape
        h = self.dropout(embeddings)
        freqs_cos = self.freqs_cos[:seqlen]
        freqs_sin = self.freqs_sin[:seqlen]

        for layer in self.layers:
            h = layer(h, freqs_cos, freqs_sin)
        h = self.norm(h)

        if targets is not None:
            # directly compare last hidden state to targets
            self.last_loss = F.mse_loss(h, targets)

        else:
            print("warning, must provide targets for this function")

        return None
    
    def decode_embeddings(self, embeddings: torch.Tensor) -> torch.Tensor:
        """
        Given a tensor of embeddings, decode them into a sequence of token IDs to the best extent.
        """
        _bsz, seqlen, _ = embeddings.shape
        h = self.dropout(embeddings)
        freqs_cos = self.freqs_cos[:seqlen]
        freqs_sin = self.freqs_sin[:seqlen]

        for layer in self.layers:
            h = layer(h, freqs_cos, freqs_sin)
        h = self.norm(h)

        # return the top token for each position

        logits = self.output(h)

        return logits.argmax(dim=-1)

    def configure_optimizers(self, weight_decay, learning_rate, betas, device_type):
        # start with all of the candidate parameters
        param_dict = {pn: p for pn, p in self.named_parameters()}
        # filter out those that do not require grad
        param_dict = {pn: p for pn, p in param_dict.items() if p.requires_grad}
        # create optim groups. Any parameters that is 2D will be weight decayed, otherwise no.
        # i.e. all weight tensors in matmuls + embeddings decay, all biases and layernorms don't.
        decay_params = [p for n, p in param_dict.items() if p.dim() >= 2]
        nodecay_params = [p for n, p in param_dict.items() if p.dim() < 2]
        optim_groups = [
            {'params': decay_params, 'weight_decay': weight_decay},
            {'params': nodecay_params, 'weight_decay': 0.0}
        ]
        num_decay_params = sum(p.numel() for p in decay_params)
        num_nodecay_params = sum(p.numel() for p in nodecay_params)
        print(f"num decayed parameter tensors: {len(decay_params)}, with {num_decay_params:,} parameters")
        print(f"num non-decayed parameter tensors: {len(nodecay_params)}, with {num_nodecay_params:,} parameters")
        # Create AdamW optimizer and use the fused version if it is available
        fused_available = 'fused' in inspect.signature(torch.optim.AdamW).parameters
        use_fused = fused_available and device_type == 'cuda'
        extra_args = dict(fused=True) if use_fused else dict()
        optimizer = torch.optim.AdamW(optim_groups, lr=learning_rate, betas=betas, **extra_args)
        print(f"using fused AdamW: {use_fused}")

        return optimizer

    def estimate_mfu(self, fwdbwd_per_iter, dt):
        """ estimate model flops utilization (MFU) in units of A100 bfloat16 peak FLOPS """
        # first estimate the number of flops we do per iteration.
        # see PaLM paper Appendix B as ref: https://arxiv.org/abs/2204.02311
        N = sum(p.numel() for p in self.parameters())
        cfg = self.params
        L, H, Q, T = cfg.n_layers, cfg.n_heads, cfg.dim//cfg.n_heads, cfg.max_seq_len
        flops_per_token = 6*N + 12*L*H*Q*T
        flops_per_fwdbwd = flops_per_token * T
        flops_per_iter = flops_per_fwdbwd * fwdbwd_per_iter
        # express our flops throughput as ratio of A100 bfloat16 peak flops
        flops_achieved = flops_per_iter * (1.0/dt) # per second
        flops_promised = 312e12 # A100 GPU bfloat16 peak flops is 312 TFLOPS
        mfu = flops_achieved / flops_promised
        return mfu

    @torch.inference_mode()
    def generate(self, idx, max_new_tokens, temperature=1.0, top_k=None):
        """
        Take a conditioning sequence of indices idx (LongTensor of shape (b,t)) and complete
        the sequence max_new_tokens times, feeding the predictions back into the model each time.
        Most likely you'll want to make sure to be in model.eval() mode of operation for this.
        Also note this is a super inefficient version of sampling with no key/value cache.
        """
        for _ in range(max_new_tokens):
            # if the sequence context is growing too long we must crop it at block_size
            idx_cond = idx if idx.size(1) <= self.params.max_seq_len else idx[:, -self.params.max_seq_len:]
            # forward the model to get the logits for the index in the sequence
            logits = self(idx_cond)
            logits = logits[:, -1, :] # crop to just the final time step
            if temperature == 0.0:
                # "sample" the single most likely index
                _, idx_next = torch.topk(logits, k=1, dim=-1)
            else:
                # pluck the logits at the final step and scale by desired temperature
                logits = logits / temperature
                # optionally crop the logits to only the top k options
                if top_k is not None:
                    v, _ = torch.topk(logits, min(top_k, logits.size(-1)))
                    logits[logits < v[:, [-1]]] = -float('Inf')
                # apply softmax to convert logits to (normalized) probabilities
                probs = F.softmax(logits, dim=-1)
                idx_next = torch.multinomial(probs, num_samples=1)
            # append sampled index to the running sequence and continue
            idx = torch.cat((idx, idx_next), dim=1)

        return idx<|MERGE_RESOLUTION|>--- conflicted
+++ resolved
@@ -7,7 +7,7 @@
 import numpy as np
 import torch
 import torch.nn.functional as F
-from torch import nn, Tensor
+from torch import nn
 
 import pdb
 
@@ -50,13 +50,10 @@
 
 def reshape_for_broadcast(freqs_cis: torch.Tensor, x: torch.Tensor):
     ndim = x.ndim
-    # print("freqs_cis.shape", freqs_cis.shape)
-    # print("xshape", (x.shape[1], x.shape[-1]))
     assert 0 <= 1 < ndim
     assert freqs_cis.shape == (x.shape[1], x.shape[-1])
     shape = [d if i == 1 or i == ndim - 1 else 1 for i, d in enumerate(x.shape)]
     return freqs_cis.view(shape)
-
 
 def apply_rotary_emb(
     xq: torch.Tensor,
@@ -256,8 +253,6 @@
         h = self.tok_embeddings(tokens)
         h = self.dropout(h)
 
-        # print("h shape", h.shape)
-
         freqs_cos = self.freqs_cos[:seqlen]
         freqs_sin = self.freqs_sin[:seqlen]
 
@@ -268,10 +263,6 @@
         if targets is not None:
             # if we are given some desired targets also calculate the loss
             logits = self.output(h)
-<<<<<<< HEAD
-            # self.last_loss = F.cross_entropy(logits.view(-1, logits.size(-1)), targets.view(-1), ignore_index=-1)
-=======
->>>>>>> c62cb5d0
             self.last_loss = F.cross_entropy(logits.reshape(-1, logits.size(-1)), targets.reshape(-1), ignore_index=-1)
 
         else:
