--- conflicted
+++ resolved
@@ -293,16 +293,10 @@
 
         return logits
     
-<<<<<<< HEAD
-
-    # Important: Try to see how the model perform if we used the embeddings as input instead of the tokens
-    def forward_using_embeddings(self, embeddings: torch.Tensor, targets: Optional[torch.Tensor] = None) -> torch.Tensor:
-=======
     def decode_embeddings(self, embeddings: torch.Tensor) -> torch.Tensor:
         """
         Given a tensor of embeddings, decode them into a sequence of token IDs to the best extent.
         """
->>>>>>> c51a2dac
         _bsz, seqlen, _ = embeddings.shape
         h = self.dropout(embeddings)
         freqs_cos = self.freqs_cos[:seqlen]
