import math
import os
import time
from contextlib import nullcontext
from datetime import datetime
from functools import partial

import torch
from model import Transformer, ModelArgs
from torch.distributed import destroy_process_group, init_process_group
from torch.nn.parallel import DistributedDataParallel as DDP

from tinystories import Task
from export import model_export

from tokenizer import Tokenizer

import pdb

# -----------------------------------------------------------------------------
# I/O
out_dir = "out"
eval_interval = 2000
log_interval = 1
eval_iters = 100
eval_only = False  # if True, script exits right after the first eval
always_save_checkpoint = False  # if True, always save a checkpoint after each eval
init_from = "scratch"  # 'scratch' or 'resume'
# wandb logging
wandb_log = False  # disabled by default
wandb_project = "llamac"
wandb_run_name = "run" + datetime.now().strftime("%Y_%m_%d_%H_%M_%S")
# data
batch_size = 32  # if gradient_accumulation_steps > 1, this is the micro-batch size
max_seq_len = 256
vocab_source = "llama2" # llama2|custom; use Lllama 2 vocab from Meta, or custom trained
vocab_size = 32000 # the Llama 2 tokenizer has 32K tokens
# model
dim = 288
n_layers = 6
n_heads = 6
n_kv_heads = 6
multiple_of = 32
dropout = 0.0
# adamw optimizer
gradient_accumulation_steps = 4  # used to simulate larger batch sizes
learning_rate = 5e-4  # max learning rate
max_iters = 1000  # total number of training iterations
weight_decay = 1e-1
beta1 = 0.9
beta2 = 0.95
grad_clip = 1.0  # clip gradients at this value, or disable if == 0.0
# learning rate decay settings
decay_lr = True  # whether to decay the learning rate
warmup_iters = 1000  # how many steps to warm up for
# system
device = "cpu"  # examples: 'cpu', 'cuda', 'cuda:0', 'cuda:1' etc., or try 'mps' on macbooks
dtype = "bfloat16"  # float32|bfloat16|float16
compile = True  # use PyTorch 2.0 to compile the model to be faster
# -----------------------------------------------------------------------------
config_keys = [
    k
    for k, v in globals().items()
    if not k.startswith("_") and isinstance(v, (int, float, bool, str))
]
exec(open("configurator.py").read())  # overrides from command line or config file
config = {k: globals()[k] for k in config_keys}  # will be useful for logging
# -----------------------------------------------------------------------------

# fixing some hyperparams to sensible defaults
lr_decay_iters = max_iters  # should be ~= max_iters per Chinchilla
min_lr = 0.0  # minimum learning rate, should be ~= learning_rate/10 per Chinchilla

# validating checks
assert vocab_source in ["llama2", "custom"]
assert vocab_source == "custom" or vocab_size == 32000, "The vocab from Meta has 32K tokens"

# various inits, derived attributes, I/O setup

seed_offset = 0
ddp_world_size = 1

tokens_per_iter = gradient_accumulation_steps * ddp_world_size * batch_size * max_seq_len

print(f"tokens per iteration will be: {tokens_per_iter:,}")
print(f"breaks down as: {gradient_accumulation_steps} grad accum steps * {ddp_world_size} processes * {batch_size} batch size * {max_seq_len} max seq len")

os.makedirs(out_dir, exist_ok=True)
torch.manual_seed(1337 + seed_offset)
torch.backends.cuda.matmul.allow_tf32 = True  # allow tf32 on matmul
torch.backends.cudnn.allow_tf32 = True  # allow tf32 on cudnn
device_type = "cuda" if "cuda" in device else "cpu"  # for later use in torch.autocast
# note: float16 data type will automatically use a GradScaler
ptdtype = {"float32": torch.float32, "bfloat16": torch.bfloat16, "float16": torch.float16}[dtype]
ctx = (
    nullcontext()
    if device_type == "cpu"
    else torch.amp.autocast(device_type=device_type, dtype=ptdtype)
)

# task-specific setup
iter_batches = partial(
    Task.iter_batches,
    batch_size=batch_size,
    max_seq_len=max_seq_len,
    vocab_size=vocab_size,
    vocab_source=vocab_source,
    device=device,
    num_workers=0,
)

# init these up here, can override if init_from='resume' (i.e. from a checkpoint)
iter_num = 0
best_val_loss = 1e9

# model init
model_args = dict(
    dim=dim,
    n_layers=n_layers,
    n_heads=n_heads,
    n_kv_heads=n_kv_heads,
    vocab_size=vocab_size,
    multiple_of=multiple_of,
    max_seq_len=max_seq_len,
    dropout=dropout,
)  # start with model_args from command line
if init_from == "scratch":
    # init a new model from scratch
    print("Initializing a new model from scratch")
    gptconf = ModelArgs(**model_args)
    model = Transformer(gptconf)
elif init_from == "resume":
    print(f"Resuming training from {out_dir}")
    # resume training from a checkpoint.
    ckpt_path = os.path.join(out_dir, "ckpt.pt")
    checkpoint = torch.load(ckpt_path, map_location=device)
    checkpoint_model_args = checkpoint["model_args"]
    # force these config attributes to be equal otherwise we can't even resume training
    # the rest of the attributes (e.g. dropout) can stay as desired from command line
    for k in ["dim", "n_layers", "n_heads", "n_kv_heads", "vocab_size", "multiple_of", "max_seq_len"]:
        model_args[k] = checkpoint_model_args[k]
    # create the model
    gptconf = ModelArgs(**model_args)
    model = Transformer(gptconf)
    state_dict = checkpoint["model"]
    # fix the keys of the state dictionary :(
    # honestly no idea how checkpoints sometimes get this prefix, have to debug more
    unwanted_prefix = "_orig_mod."
    for k, v in list(state_dict.items()):
        if k.startswith(unwanted_prefix):
            state_dict[k[len(unwanted_prefix) :]] = state_dict.pop(k)
    model.load_state_dict(state_dict)
    iter_num = checkpoint["iter_num"]
    best_val_loss = checkpoint["best_val_loss"]
model.to(device)

# initialize a GradScaler. If enabled=False scaler is a no-op
scaler = torch.cuda.amp.GradScaler(enabled=(dtype == "float16"))

# optimizer
optimizer = model.configure_optimizers(weight_decay, learning_rate, (beta1, beta2), device_type)
if init_from == "resume" and "optimizer" in checkpoint:
    optimizer.load_state_dict(checkpoint["optimizer"])
checkpoint = None  # free up memory

# compile the model
if compile:
    print("compiling the model... (takes a ~minute)")
    unoptimized_model = model
    model = torch.compile(model)  # requires PyTorch 2.0

# helps estimate an arbitrarily accurate loss over either split using many batches
@torch.no_grad()
def estimate_loss():
    out = {}
    model.eval()
    for split in ["train", "val"]:
        batch_iter = iter_batches(split=split)
        losses = torch.zeros(eval_iters)  # keep on CPU
        for k in range(eval_iters):
            X, Y = next(batch_iter)
            with ctx:
                logits = model(X, Y)
                loss = raw_model.last_loss
            losses[k] = loss.item()
        out[split] = losses.mean()
    model.train()
    return out

# learning rate decay scheduler (cosine with warmup)
def get_lr(it):
    # 1) linear warmup for warmup_iters steps
    if it < warmup_iters:
        return learning_rate * it / warmup_iters
    # 2) if it > lr_decay_iters, return min learning rate
    if it > lr_decay_iters:
        return min_lr
    # 3) in between, use cosine decay down to min learning rate
    decay_ratio = (it - warmup_iters) / (lr_decay_iters - warmup_iters)
    assert 0 <= decay_ratio <= 1
    coeff = 0.5 * (1.0 + math.cos(math.pi * decay_ratio))  # coeff ranges 0..1
    return min_lr + coeff * (learning_rate - min_lr)

# logging
if wandb_log:
    import wandb
    wandb.init(project=wandb_project, name=wandb_run_name, config=config)

#  ██████╗ ██████╗ ███╗   ██╗██████╗ ███████╗███╗   ██╗███████╗███████╗
# ██╔════╝██╔═══██╗████╗  ██║██╔══██╗██╔════╝████╗  ██║██╔════╝██╔════╝
# ██║     ██║   ██║██╔██╗ ██║██║  ██║█████╗  ██╔██╗ ██║███████╗█████╗  
# ██║     ██║   ██║██║╚██╗██║██║  ██║██╔══╝  ██║╚██╗██║╚════██║██╔══╝  
# ╚██████╗╚██████╔╝██║ ╚████║██████╔╝███████╗██║ ╚████║███████║███████╗
#  ╚═════╝ ╚═════╝ ╚═╝  ╚═══╝╚═════╝ ╚══════╝╚═╝  ╚═══╝╚══════╝╚══════╝

NUM_CONDENSED_DATA = 32 # number of sentences in synthetic data
LR_SYN = 0.1
MOMENTUM = 0.5
REAL_INIT = False
VISUALIZATION_NUM = 1 # how many synthetic data to visualize

def visualize_embeddings(embeddings):
    X_syn_embeddings = embeddings[:, :-1].contiguous()  
    Y_syn_embeddings = embeddings[:, 1:].contiguous()

    X_syn_decoded = model.decode_embeddings(X_syn_embeddings)
    Y_syn_decoded = model.decode_embeddings(Y_syn_embeddings)

    concat_syn_decoded = torch.cat((X_syn_decoded, Y_syn_decoded[:, -1].unsqueeze(1)), dim=1) # [32, 257, 32000]

    for i in range(VISUALIZATION_NUM):
        sentence = ''.join(tokenizer.decode(concat_syn_decoded[i].tolist()))
        print(sentence)

# If REAL_INIT, initialize synthetic data with real data
print("Building initial synthetic data...") # synthetic data is (NUM_CONDENSED_DATA, max_seq_len)
if REAL_INIT:
    syn_init_batches = partial(
        Task.iter_batches,
        batch_size=1,
        max_seq_len=max_seq_len,
        vocab_size=vocab_size,
        vocab_source=vocab_source,
        device=device,
        num_workers=0,
    )
    
    syn_batch_iter = syn_init_batches(split="train")
    for i in range(NUM_CONDENSED_DATA):
        X, Y = next(syn_batch_iter)
        if i == 0:
            X_syn = X
            Y_syn = Y
        else:
            X_syn = torch.cat((X_syn, X), dim=0)
            Y_syn = torch.cat((Y_syn, Y), dim=0)
else:
    X_syn = torch.randint(0, vocab_size, (NUM_CONDENSED_DATA, max_seq_len), device=device)
    Y_syn = torch.randint(0, vocab_size, (NUM_CONDENSED_DATA, max_seq_len), device=device)


# Instead of optimizing tokens, we have to optimize embeddings
concat_syn = torch.cat((X_syn, Y_syn[:, -1].unsqueeze(1)), dim=1) # [500, 257]
concat_syn_embeddings = model.tok_embeddings(concat_syn).detach().clone().requires_grad_(True) # [500, 257, 288]

# X, Y each are (batch_size, max_seq_len), need to combine to get (batch_size, max_seq_len + 1 
# by adding the last token of Y to the end of X
# syn_data = torch.cat((X, Y[:, -1].unsqueeze(1)), dim=1)

optimizer_syn = torch.optim.SGD([concat_syn_embeddings], lr=LR_SYN, momentum=MOMENTUM)
optimizer_syn.zero_grad()
criterion = torch.nn.CrossEntropyLoss().to(device)

tokenizer = Tokenizer()

print("Initial synthetic data is: ")
visualize_embeddings(concat_syn_embeddings)

# ████████╗██████╗  █████╗ ██╗███╗   ██╗██╗███╗   ██╗ ██████╗ 
# ╚══██╔══╝██╔══██╗██╔══██╗██║████╗  ██║██║████╗  ██║██╔════╝ 
#    ██║   ██████╔╝███████║██║██╔██╗ ██║██║██╔██╗ ██║██║  ███╗
#    ██║   ██╔══██╗██╔══██║██║██║╚██╗██║██║██║╚██╗██║██║   ██║
#    ██║   ██║  ██║██║  ██║██║██║ ╚████║██║██║ ╚████║╚██████╔╝
#    ╚═╝   ╚═╝  ╚═╝╚═╝  ╚═╝╚═╝╚═╝  ╚═══╝╚═╝╚═╝  ╚═══╝ ╚═════╝ 
                                                            
syn_loader = torch.utils.data.DataLoader(concat_syn_embeddings, batch_size=batch_size, shuffle=True)
train_batch_iter = iter_batches(split="train")

# X is (batch_size, max_seq_len) and Y is (batch_size, max_seq_len)
X, Y = next(train_batch_iter)  # fetch the very first batch

t0 = time.time()
local_iter_num = 0  # number of iterations in the lifetime of this process
raw_model = model  # unwrap DDP container if needed
running_mfu = -1.0


while True:
    if iter_num == 0 and eval_only:
        break
    
    X_real, Y_real = next(train_batch_iter) # [32, 256], [32, 256]
    concat_real = torch.cat((X_real, Y_real[:, -1].unsqueeze(1)), dim=1) # [32, 257]

    # Randomly sample a batch of synthetic embeddings
    batch_syn_embeddings = next(iter(syn_loader)) # [32, 257, 288]

    model_syn = Transformer(gptconf).to(device)
    
    with ctx:
        embed = model_syn.tok_embeddings
        output_real = embed(concat_real).detach() # [32, 257, 288]
        loss = torch.sum((torch.mean(output_real, dim=1) - torch.mean(batch_syn_embeddings, dim=1))**2)
        optimizer_syn.zero_grad()
        loss.backward()
        optimizer_syn.step()

    if iter_num % 10 == 0:
        print("Iteration " + str(iter_num) + ", Loss: " + str(loss.item()))

    if iter_num % 100 == 0 and iter_num != 0:
        print("Synthetic data at Iteration " + str(iter_num) + ":")
        visualize_embeddings(concat_syn_embeddings)

    iter_num += 1

    # termination conditions
    if iter_num > max_iters:
        break

# ███████╗██╗   ██╗ █████╗ ██╗     ██╗   ██╗ █████╗ ████████╗██╗ ██████╗ ███╗   ██╗
# ██╔════╝██║   ██║██╔══██╗██║     ██║   ██║██╔══██╗╚══██╔══╝██║██╔═══██╗████╗  ██║
# █████╗  ██║   ██║███████║██║     ██║   ██║███████║   ██║   ██║██║   ██║██╔██╗ ██║
# ██╔══╝  ╚██╗ ██╔╝██╔══██║██║     ██║   ██║██╔══██║   ██║   ██║██║   ██║██║╚██╗██║
# ███████╗ ╚████╔╝ ██║  ██║███████╗╚██████╔╝██║  ██║   ██║   ██║╚██████╔╝██║ ╚████║
# ╚══════╝  ╚═══╝  ╚═╝  ╚═╝╚══════╝ ╚═════╝ ╚═╝  ╚═╝   ╚═╝   ╚═╝ ╚═════╝ ╚═╝  ╚═══╝

# Save the synthetic embeddings as text in syn.txt
X_syn_embeddings = concat_syn_embeddings[:, :-1].contiguous()
Y_syn_embeddings = concat_syn_embeddings[:, 1:].contiguous()

# Add the last token of Y to the end of X
X_syn_decoded = model.decode_embeddings(X_syn_embeddings)
Y_syn_decoded = model.decode_embeddings(Y_syn_embeddings)

concat_syn_decoded = torch.cat((X_syn_decoded, Y_syn_decoded[:, -1].unsqueeze(1)), dim=1) # [32, 257, 32000]

with open("syn.txt", "w") as f:
    for i in range(NUM_CONDENSED_DATA):
        sentence = ''.join(tokenizer.decode(concat_syn_decoded[i].tolist()))
        f.write(sentence + "\n\n")

LOG_ITER = 50
SAVE_ITER = 250
TRAIN_ITER = 1000
                                                                                 
<<<<<<< HEAD
X_syn_embeddings, Y_syn_embeddings = concat_syn_embeddings[:, :-1].contiguous(), concat_syn_embeddings[:, 1:].contiguous()

# split syn_data into X and Y
# Important: Try to see what will the model work just with embeddings instead of tokens
X, Y = model.decode_embeddings(X_syn_embeddings), model.decode_embeddings(Y_syn_embeddings)
=======
syn_loader = torch.utils.data.DataLoader(concat_syn_decoded, batch_size=batch_size, shuffle=True)
>>>>>>> c51a2dac

X.unsqueeze(0)
Y.unsqueeze(0)

model = Transformer(gptconf).to(device)
optimizer = model.configure_optimizers(weight_decay, learning_rate, (beta1, beta2), device_type)

for i in range(TRAIN_ITER):

    # Save model
    if i % SAVE_ITER == 0 and i != 0:
            checkpoint = {
                "model": raw_model.state_dict(),
                "optimizer": optimizer.state_dict(),
                "model_args": model_args,
                "iter_num": iter_num,
                "best_val_loss": best_val_loss,
                "config": config,
            }
            print(f"saving checkpoint to {out_dir}")
            torch.save(checkpoint, os.path.join(out_dir, "ckpt.pt"))
            model_export(raw_model, os.path.join(out_dir, "model.bin"), version=0)

    # Grab a batch of synthetic data
    batch_syn_decoded = next(iter(syn_loader))
    X_syn, Y_syn = batch_syn_decoded[:, :-1].contiguous(), batch_syn_decoded[:, 1:].contiguous()

    # Training
    total_loss = 0
    for micro_step in range(gradient_accumulation_steps):
        with ctx:
            logits = model(X_syn, Y_syn)
            loss = model.last_loss
            loss = loss / gradient_accumulation_steps
            total_loss += loss

        # backward pass, with gradient scaling if training in fp16
        scaler.scale(loss).backward()
    # clip the gradient
    if grad_clip != 0.0:
        scaler.unscale_(optimizer)
        torch.nn.utils.clip_grad_norm_(model.parameters(), grad_clip)
    # step the optimizer and scaler if training in fp16
    scaler.step(optimizer)
    scaler.update()
    # flush the gradients as soon as we can, no need for this memory anymore
    optimizer.zero_grad(set_to_none=True)

    if i % LOG_ITER == 0:
        print(f"Loss at iteration {i}: {total_loss}")<|MERGE_RESOLUTION|>--- conflicted
+++ resolved
@@ -354,15 +354,11 @@
 SAVE_ITER = 250
 TRAIN_ITER = 1000
                                                                                  
-<<<<<<< HEAD
 X_syn_embeddings, Y_syn_embeddings = concat_syn_embeddings[:, :-1].contiguous(), concat_syn_embeddings[:, 1:].contiguous()
 
 # split syn_data into X and Y
 # Important: Try to see what will the model work just with embeddings instead of tokens
 X, Y = model.decode_embeddings(X_syn_embeddings), model.decode_embeddings(Y_syn_embeddings)
-=======
-syn_loader = torch.utils.data.DataLoader(concat_syn_decoded, batch_size=batch_size, shuffle=True)
->>>>>>> c51a2dac
 
 X.unsqueeze(0)
 Y.unsqueeze(0)
