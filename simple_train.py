import math
import os
import time
from contextlib import nullcontext
from datetime import datetime
from functools import partial

import torch
from model import Transformer, ModelArgs
from torch.distributed import destroy_process_group, init_process_group
from torch.nn.parallel import DistributedDataParallel as DDP

from tinystories import Task
from export import model_export

from tokenizer import Tokenizer

import pdb
import copy

# -----------------------------------------------------------------------------
# I/O
out_dir = "out"
trained_dir = "trained_out"
eval_interval = 2000
log_interval = 1
eval_iters = 100
eval_only = False  # if True, script exits right after the first eval
always_save_checkpoint = False  # if True, always save a checkpoint after each eval
init_from = "scratch"  # 'scratch' or 'resume'
# wandb logging
wandb_log = False  # disabled by default
wandb_project = "llamac"
wandb_run_name = "run" + datetime.now().strftime("%Y_%m_%d_%H_%M_%S")
# data
batch_size = 32  # if gradient_accumulation_steps > 1, this is the micro-batch size
max_seq_len = 256
vocab_source = "llama2" # llama2|custom; use Lllama 2 vocab from Meta, or custom trained
vocab_size = 32000 # the Llama 2 tokenizer has 32K tokens
# model
dim = 288
n_layers = 6
n_heads = 6
n_kv_heads = 6
multiple_of = 32
dropout = 0.0
# adamw optimizer
gradient_accumulation_steps = 2  # used to simulate larger batch sizes
learning_rate = 5e-4  # max learning rate
max_iters = 100  # total number of training iterations
weight_decay = 1e-1
beta1 = 0.9
beta2 = 0.95
grad_clip = 1.0  # clip gradients at this value, or disable if == 0.0
# learning rate decay settings
decay_lr = True  # whether to decay the learning rate
warmup_iters = 1000  # how many steps to warm up for
# system
device = "cpu"  # examples: 'cpu', 'cuda', 'cuda:0', 'cuda:1' etc., or try 'mps' on macbooks
dtype = "bfloat16"  # float32|bfloat16|float16
compile = False  # use PyTorch 2.0 to compile the model to be faster
# -----------------------------------------------------------------------------
config_keys = [
    k
    for k, v in globals().items()
    if not k.startswith("_") and isinstance(v, (int, float, bool, str))
]
exec(open("configurator.py").read())  # overrides from command line or config file
config = {k: globals()[k] for k in config_keys}  # will be useful for logging
# -----------------------------------------------------------------------------

# fixing some hyperparams to sensible defaults
lr_decay_iters = max_iters  # should be ~= max_iters per Chinchilla
min_lr = 0.0  # minimum learning rate, should be ~= learning_rate/10 per Chinchilla

# validating checks
assert vocab_source in ["llama2", "custom"]
assert vocab_source == "custom" or vocab_size == 32000, "The vocab from Meta has 32K tokens"

# various inits, derived attributes, I/O setup

seed_offset = 0
ddp_world_size = 1

tokens_per_iter = gradient_accumulation_steps * ddp_world_size * batch_size * max_seq_len

print(f"tokens per iteration will be: {tokens_per_iter:,}")
print(f"breaks down as: {gradient_accumulation_steps} grad accum steps * {ddp_world_size} processes * {batch_size} batch size * {max_seq_len} max seq len")

os.makedirs(out_dir, exist_ok=True)
torch.manual_seed(1337 + seed_offset)
torch.backends.cuda.matmul.allow_tf32 = True  # allow tf32 on matmul
torch.backends.cudnn.allow_tf32 = True  # allow tf32 on cudnn
device_type = "cuda" if "cuda" in device else "cpu"  # for later use in torch.autocast
# note: float16 data type will automatically use a GradScaler
ptdtype = {"float32": torch.float32, "bfloat16": torch.bfloat16, "float16": torch.float16}[dtype]
ctx = (
    nullcontext()
    if device_type == "cpu"
    else torch.amp.autocast(device_type=device_type, dtype=ptdtype)
)

# task-specific setup
iter_batches = partial(
    Task.iter_batches,
    batch_size=batch_size,
    max_seq_len=max_seq_len,
    vocab_size=vocab_size,
    vocab_source=vocab_source,
    device=device,
    num_workers=0,
)

# init these up here, can override if init_from='resume' (i.e. from a checkpoint)
iter_num = 0
best_val_loss = 1e9

# model init
model_args = dict(
    dim=dim,
    n_layers=n_layers,
    n_heads=n_heads,
    n_kv_heads=n_kv_heads,
    vocab_size=vocab_size,
    multiple_of=multiple_of,
    max_seq_len=max_seq_len,
    dropout=dropout,
)  # start with model_args from command line
if init_from == "scratch":
    # init a new model from scratch
    print("Initializing a new model from scratch")
    gptconf = ModelArgs(**model_args)
    model = Transformer(gptconf)
elif init_from == "resume":
    print(f"Resuming training from {out_dir}")
    # resume training from a checkpoint.
    ckpt_path = os.path.join(out_dir, "ckpt.pt")
    checkpoint = torch.load(ckpt_path, map_location=device)
    checkpoint_model_args = checkpoint["model_args"]
    # force these config attributes to be equal otherwise we can't even resume training
    # the rest of the attributes (e.g. dropout) can stay as desired from command line
    for k in ["dim", "n_layers", "n_heads", "n_kv_heads", "vocab_size", "multiple_of", "max_seq_len"]:
        model_args[k] = checkpoint_model_args[k]
    # create the model
    gptconf = ModelArgs(**model_args)
    model = Transformer(gptconf)
    state_dict = checkpoint["model"]
    # fix the keys of the state dictionary :(
    # honestly no idea how checkpoints sometimes get this prefix, have to debug more
    unwanted_prefix = "_orig_mod."
    for k, v in list(state_dict.items()):
        if k.startswith(unwanted_prefix):
            state_dict[k[len(unwanted_prefix) :]] = state_dict.pop(k)
    model.load_state_dict(state_dict)
    iter_num = checkpoint["iter_num"]
    best_val_loss = checkpoint["best_val_loss"]
model.to(device)

# initialize a GradScaler. If enabled=False scaler is a no-op
scaler = torch.cuda.amp.GradScaler(enabled=(dtype == "float16"))

# optimizer
optimizer = model.configure_optimizers(weight_decay, learning_rate, (beta1, beta2), device_type)
if init_from == "resume" and "optimizer" in checkpoint:
    optimizer.load_state_dict(checkpoint["optimizer"])
checkpoint = None  # free up memory

# compile the model
if compile:
    print("compiling the model... (takes a ~minute)")
    unoptimized_model = model
    model = torch.compile(model)  # requires PyTorch 2.0

# helps estimate an arbitrarily accurate loss over either split using many batches
@torch.no_grad()
def estimate_loss():
    out = {}
    model.eval()
    for split in ["train", "val"]:
        batch_iter = iter_batches(split=split)
        losses = torch.zeros(eval_iters)  # keep on CPU
        for k in range(eval_iters):
            X, Y = next(batch_iter)
            with ctx:
                logits = model(X, Y)
                loss = model.last_loss
            losses[k] = loss.item()
        out[split] = losses.mean()
    model.train()
    return out

# learning rate decay scheduler (cosine with warmup)
def get_lr(it):
    # 1) linear warmup for warmup_iters steps
    if it < warmup_iters:
        return learning_rate * it / warmup_iters
    # 2) if it > lr_decay_iters, return min learning rate
    if it > lr_decay_iters:
        return min_lr
    # 3) in between, use cosine decay down to min learning rate
    decay_ratio = (it - warmup_iters) / (lr_decay_iters - warmup_iters)
    assert 0 <= decay_ratio <= 1
    coeff = 0.5 * (1.0 + math.cos(math.pi * decay_ratio))  # coeff ranges 0..1
    return min_lr + coeff * (learning_rate - min_lr)

# logging
if wandb_log:
    import wandb
    wandb.init(project=wandb_project, name=wandb_run_name, config=config)

#  ██████╗ ██████╗ ███╗   ██╗██████╗ ███████╗███╗   ██╗███████╗███████╗
# ██╔════╝██╔═══██╗████╗  ██║██╔══██╗██╔════╝████╗  ██║██╔════╝██╔════╝
# ██║     ██║   ██║██╔██╗ ██║██║  ██║█████╗  ██╔██╗ ██║███████╗█████╗  
# ██║     ██║   ██║██║╚██╗██║██║  ██║██╔══╝  ██║╚██╗██║╚════██║██╔══╝  
# ╚██████╗╚██████╔╝██║ ╚████║██████╔╝███████╗██║ ╚████║███████║███████╗
#  ╚═════╝ ╚═════╝ ╚═╝  ╚═══╝╚═════╝ ╚══════╝╚═╝  ╚═══╝╚══════╝╚══════╝
<<<<<<< HEAD
# Condense
NUM_CONDENSED_DATA = 32 # number of sentences in synthetic data
LR_SYN = 0.1
MOMENTUM = 0.5
REAL_INIT = False
VISUALIZATION_NUM = 1 # how many synthetic data to visualize
=======


NUM_CONDENSED_DATA = 32 # number of sentences in synthetic data
LR_SYN = 0.001
REAL_INIT = True
VISUALIZATION_NUM = 1  # how many synthetic data to visualize


def fetch_pretrained_embeddings():
    ckpt_path = os.path.join(trained_dir, "ckpt.pt")
    checkpoint = torch.load(ckpt_path, map_location=device)
    checkpoint_model_args = checkpoint["model_args"]
    # force these config attributes to be equal otherwise we can't even resume training
    # the rest of the attributes (e.g. dropout) can stay as desired from command line
    for k in ["dim", "n_layers", "n_heads", "n_kv_heads", "vocab_size", "multiple_of", "max_seq_len"]:
        model_args[k] = checkpoint_model_args[k]
    # create the model
    gptconf = ModelArgs(**model_args)
    model = Transformer(gptconf)
    state_dict = checkpoint["model"]
    # fix the keys of the state dictionary :(
    # honestly no idea how checkpoints sometimes get this prefix, have to debug more
    unwanted_prefix = "_orig_mod."
    for k, v in list(state_dict.items()):
        if k.startswith(unwanted_prefix):
            state_dict[k[len(unwanted_prefix) :]] = state_dict.pop(k)
    model.load_state_dict(state_dict)

    return model.tok_embeddings.weight, model.output.weight

def decode_syn_embedding(XY_syn_embeddings, model):
    """
    Decode concatenated synthetic embeddings to get the synthetic data in text form.
    """
    X_syn_embeddings = XY_syn_embeddings[:, :-1].contiguous()
    Y_syn_embeddings = XY_syn_embeddings[:, 1:].contiguous()

    X_syn = model.decode_embeddings(X_syn_embeddings)
    Y_syn = model.decode_embeddings(Y_syn_embeddings)
>>>>>>> 2ff5e454

def visualize_embeddings(embeddings):
    X_syn_embeddings = embeddings[:, :-1].contiguous()  
    Y_syn_embeddings = embeddings[:, 1:].contiguous()

    X_syn_decoded = model.decode_embeddings(X_syn_embeddings)
    Y_syn_decoded = model.decode_embeddings(Y_syn_embeddings)

<<<<<<< HEAD
    concat_syn_decoded = torch.cat((X_syn_decoded, Y_syn_decoded[:, -1].unsqueeze(1)), dim=1) # [32, 257, 32000]
=======

def visualize_embeddings(XY_syn_embeddings, model):

    """
    Print the synthetic data in text form.
    """
    concat_syn = decode_syn_embedding(XY_syn_embeddings, model)
>>>>>>> 2ff5e454

    for i in range(VISUALIZATION_NUM):
        sentence = ''.join(tokenizer.decode(concat_syn_decoded[i].tolist()))
        print(sentence)

# If REAL_INIT, initialize synthetic data with real data
print("Building initial synthetic data...") # synthetic data is (NUM_CONDENSED_DATA, max_seq_len)
if REAL_INIT:
    syn_init_batches = partial(
        Task.iter_batches,
        batch_size=1,
        max_seq_len=max_seq_len,
        vocab_size=vocab_size,
        vocab_source=vocab_source,
        device=device,
        num_workers=0,
    )
    
    syn_batch_iter = syn_init_batches(split="train")
    for i in range(NUM_CONDENSED_DATA):
        X, Y = next(syn_batch_iter)
        if i == 0:
            X_syn = X
            Y_syn = Y
        else:
            X_syn = torch.cat((X_syn, X), dim=0)
            Y_syn = torch.cat((Y_syn, Y), dim=0)
else:
    X_syn = torch.randint(0, vocab_size, (NUM_CONDENSED_DATA, max_seq_len), device=device)
    Y_syn = torch.randint(0, vocab_size, (NUM_CONDENSED_DATA, max_seq_len), device=device)


# Instead of optimizing tokens, we have to optimize embeddings
concat_syn = torch.cat((X_syn, Y_syn[:, -1].unsqueeze(1)), dim=1) # [500, 257]
concat_syn_embeddings = model.tok_embeddings(concat_syn).detach().clone().requires_grad_(True) # [500, 257, 288]

# X, Y each are (batch_size, max_seq_len), need to combine to get (batch_size, max_seq_len + 1 
# by adding the last token of Y to the end of X
# syn_data = torch.cat((X, Y[:, -1].unsqueeze(1)), dim=1)

<<<<<<< HEAD
optimizer_syn = torch.optim.SGD([concat_syn_embeddings], lr=LR_SYN, momentum=MOMENTUM)
=======
optimizer_syn = torch.optim.SGD([XY_syn_embeddings], lr=LR_SYN)
>>>>>>> 2ff5e454
optimizer_syn.zero_grad()
criterion = torch.nn.CrossEntropyLoss().to(device)

tokenizer = Tokenizer()

<<<<<<< HEAD
print("Initial synthetic data is: ")
visualize_embeddings(concat_syn_embeddings)
=======
>>>>>>> 2ff5e454

# ████████╗██████╗  █████╗ ██╗███╗   ██╗██╗███╗   ██╗ ██████╗ 
# ╚══██╔══╝██╔══██╗██╔══██╗██║████╗  ██║██║████╗  ██║██╔════╝ 
#    ██║   ██████╔╝███████║██║██╔██╗ ██║██║██╔██╗ ██║██║  ███╗
#    ██║   ██╔══██╗██╔══██║██║██║╚██╗██║██║██║╚██╗██║██║   ██║
#    ██║   ██║  ██║██║  ██║██║██║ ╚████║██║██║ ╚████║╚██████╔╝
#    ╚═╝   ╚═╝  ╚═╝╚═╝  ╚═╝╚═╝╚═╝  ╚═══╝╚═╝╚═╝  ╚═══╝ ╚═════╝ 
<<<<<<< HEAD
# Training
syn_loader = torch.utils.data.DataLoader(concat_syn_embeddings, batch_size=batch_size, shuffle=True)
=======


# Assign pretrained weights to model
embedding_weights, output_weights = fetch_pretrained_embeddings()
model.tok_embeddings.weight = torch.nn.Parameter(embedding_weights)
model.output.weight = torch.nn.Parameter(output_weights)

# clone the model used to generate synthetic data
model_syn = Transformer(gptconf).to(device)
original_model_state_dict = copy.deepcopy(model.state_dict())

# remove _orig_mod. prefix from the keys
for k in list(original_model_state_dict.keys()):
    if k.startswith("_orig_mod."):
        original_model_state_dict[k[len("_orig_mod."):]] = original_model_state_dict.pop(k)
model_syn.load_state_dict(original_model_state_dict)    

optimizer_model_syn = model_syn.configure_optimizers(weight_decay, 5e-5, (beta1, beta2), device_type)

print("Initial synthetic data is: ")
visualize_embeddings(XY_syn_embeddings, model_syn)
                                           
syn_embedding_loader = torch.utils.data.DataLoader(XY_syn_embeddings, batch_size=batch_size, shuffle=True)
>>>>>>> 2ff5e454
train_batch_iter = iter_batches(split="train")

# X is (batch_size, max_seq_len) and Y is (batch_size, max_seq_len)
X, Y = next(train_batch_iter)  # fetch the very first batch

t0 = time.time()
local_iter_num = 0  # number of iterations in the lifetime of this process
running_mfu = -1.0


while True:
    if iter_num == 0 and eval_only:
        break
<<<<<<< HEAD
    
    X_real, Y_real = next(train_batch_iter) # [32, 256], [32, 256]
    concat_real = torch.cat((X_real, Y_real[:, -1].unsqueeze(1)), dim=1) # [32, 257]

    # Randomly sample a batch of synthetic embeddings
    batch_syn_embeddings = next(iter(syn_loader)) # [32, 257, 288]

    model_syn = Transformer(gptconf).to(device)
    
    with ctx:
        embed = model_syn.tok_embeddings
        output_real = embed(concat_real).detach() # [32, 257, 288]
        loss = torch.sum((torch.mean(output_real, dim=1) - torch.mean(batch_syn_embeddings, dim=1))**2)
        optimizer_syn.zero_grad()
        loss.backward()
        optimizer_syn.step()

    if iter_num % 10 == 0:
        print("Iteration " + str(iter_num) + ", Loss: " + str(loss.item()))
=======
    total_loss = 0

    X_real, Y_real = next(train_batch_iter) # [32, 256], [32, 256]
    XY_real = torch.cat((X_real, Y_real[:, -1].unsqueeze(1)), dim=1) # [32, 257]
    syn_embeddings = next(iter(syn_embedding_loader)) # [32, 257, 288]

    for condense_step in range(5):
        
        # Train synthetic data
        for micro_step in range(gradient_accumulation_steps):
            with ctx:
                embed = model_syn.tok_embeddings
                output_real = embed(XY_real).detach() # [32, 257, 288]
            
                # 1. Normal DM
                # loss = torch.sum((torch.mean(output_real, dim=1) - torch.mean(syn_embeddings, dim=1))**2)

                # 2. DM per position
                # squared_diff = (output_real - syn_embeddings) ** 2
                # distance_per_position = torch.sum(squared_diff, dim=2)
                # loss = torch.mean(distance_per_position, dim=1).mean()

                # 3. Gradient Matching
                def match_loss(gw_syn, gw_real):
                    dis = torch.tensor(0.0).to(device)
            
                    gw_real_vec = []
                    gw_syn_vec = []
                    for ig in range(len(gw_real)):
                        gw_real_vec.append(gw_real[ig].reshape((-1)))
                        gw_syn_vec.append(gw_syn[ig].reshape((-1)))
                    gw_real_vec = torch.cat(gw_real_vec, dim=0)
                    gw_syn_vec = torch.cat(gw_syn_vec, dim=0)
                    dis = torch.sum((gw_syn_vec - gw_real_vec)**2)
                    return dis

                model_params = list(model_syn.parameters())
                output_real = model_syn(X_real, Y_real)
                loss_real = model_syn.last_loss
    
                gw_real = torch.autograd.grad(loss_real, model_params)
                gw_real = list((_.detach().clone() for _ in gw_real))

                X_syn_embeddings = syn_embeddings[:, :-1, :]
                Y_syn_embeddings = syn_embeddings[:, 1:, :]
                Y_syn = model_syn.decode_embeddings(Y_syn_embeddings)
                output_syn = model_syn.forward_using_embeddings(X_syn_embeddings, Y_syn)
                loss_syn = model_syn.last_loss

                gw_syn = torch.autograd.grad(loss_syn, model_params, create_graph=True)
                loss = match_loss(gw_syn, gw_real)
                loss = loss / gradient_accumulation_steps

                total_loss += loss

            X_real, Y_real = next(train_batch_iter) # [32, 256], [32, 256]
            XY_real = torch.cat((X_real, Y_real[:, -1].unsqueeze(1)), dim=1) # [32, 257]
            syn_embeddings = next(iter(syn_embedding_loader)) # [32, 257, 288]

            loss.backward()

        if grad_clip != 0.0:
            torch.nn.utils.clip_grad_norm_([XY_syn_embeddings], grad_clip)

        optimizer_syn.step()
        optimizer_syn.zero_grad(set_to_none=True)

        if condense_step % 1 == 0:
            print("Distillation Iteration " + str(iter_num) + ", Step " + str(condense_step) + ", Loss: " + str(total_loss))

    if iter_num % 1 == 0:
        print("Distillation Iteration " + str(iter_num) + ", Loss: " + str(total_loss))
    
    if iter_num % 1 == 0:
>>>>>>> 2ff5e454

        print("Synthetic data at Iteration " + str(iter_num) + ":")
<<<<<<< HEAD
        visualize_embeddings(concat_syn_embeddings)
=======
        visualize_embeddings(XY_syn_embeddings, model_syn)
>>>>>>> 2ff5e454

    iter_num += 1

    # termination conditions
    if iter_num > max_iters:
        break

<<<<<<< HEAD
=======
    # Train model
    XY_syn_decoded = decode_syn_embedding(XY_syn_embeddings, model_syn).detach().clone()
    syn_loader = torch.utils.data.DataLoader(XY_syn_decoded, batch_size=batch_size, shuffle=True)
    
    # real_loader = torch.utils.data.DataLoader(XY_real, batch_size=batch_size, shuffle=True)
    
    model_syn = train_syn(model_syn, syn_loader, optimizer_model_syn, iters=1, log_iters=10, gradient_accumulation_steps=2, verbose=False)

>>>>>>> 2ff5e454
# ███████╗██╗   ██╗ █████╗ ██╗     ██╗   ██╗ █████╗ ████████╗██╗ ██████╗ ███╗   ██╗
# ██╔════╝██║   ██║██╔══██╗██║     ██║   ██║██╔══██╗╚══██╔══╝██║██╔═══██╗████╗  ██║
# █████╗  ██║   ██║███████║██║     ██║   ██║███████║   ██║   ██║██║   ██║██╔██╗ ██║
# ██╔══╝  ╚██╗ ██╔╝██╔══██║██║     ██║   ██║██╔══██║   ██║   ██║██║   ██║██║╚██╗██║
# ███████╗ ╚████╔╝ ██║  ██║███████╗╚██████╔╝██║  ██║   ██║   ██║╚██████╔╝██║ ╚████║
# ╚══════╝  ╚═══╝  ╚═╝  ╚═╝╚══════╝ ╚═════╝ ╚═╝  ╚═╝   ╚═╝   ╚═╝ ╚═════╝ ╚═╝  ╚═══╝
# Evaluation
# Save the synthetic embeddings as text in syn.txt
X_syn_embeddings = concat_syn_embeddings[:, :-1].contiguous()
Y_syn_embeddings = concat_syn_embeddings[:, 1:].contiguous()

# Add the last token of Y to the end of X
X_syn_decoded = model.decode_embeddings(X_syn_embeddings)
Y_syn_decoded = model.decode_embeddings(Y_syn_embeddings)

<<<<<<< HEAD
concat_syn_decoded = torch.cat((X_syn_decoded, Y_syn_decoded[:, -1].unsqueeze(1)), dim=1) # [32, 257, 32000]

# with open("syn.txt", "w") as f:
#     for i in range(NUM_CONDENSED_DATA):
#         sentence = ''.join(tokenizer.decode(concat_syn_decoded[i].tolist()))
#         f.write(sentence + "\n\n")
# with open("syn.txt", "w", encoding='utf-8') as f:
#     for i in range(NUM_CONDENSED_DATA):
#         sentence = ''.join(tokenizer.decode(concat_syn_decoded[i].tolist()))
#         f.write(sentence + "\n\n")


LOG_ITER = 50
SAVE_ITER = 1
TRAIN_ITER = 5
                                                                                 
syn_loader = torch.utils.data.DataLoader(concat_syn_decoded, batch_size=batch_size, shuffle=True)

X.unsqueeze(0)
Y.unsqueeze(0)
=======
XY_syn_decoded = decode_syn_embedding(XY_syn_embeddings, model_syn)

with open("syn.txt", "w") as f:
    for i in range(NUM_CONDENSED_DATA):
        sentence = ''.join(tokenizer.decode(XY_syn_decoded[i].tolist()))
        f.write(sentence + "\n\n")

log_iters = 10
train_iters = 1000
train_epochs = 10
save_epochs = 1


syn_loader = torch.utils.data.DataLoader(XY_syn_decoded, batch_size=batch_size, shuffle=True)
>>>>>>> 2ff5e454

model = Transformer(gptconf).to(device)
optimizer = model.configure_optimizers(weight_decay, learning_rate, (beta1, beta2), device_type)

for i in range(TRAIN_ITER):
    # Save model
<<<<<<< HEAD
    if i % SAVE_ITER == 0 and i != 0:
            print("hi")
            checkpoint = {
                "model": raw_model.state_dict(),
=======

    if epoch % save_epochs == 0:
            checkpoint = {
                "model": model.state_dict(),
>>>>>>> 2ff5e454
                "optimizer": optimizer.state_dict(),
                "model_args": model_args,
                "iter_num": iter_num,
                "best_val_loss": best_val_loss,
                "config": config,
            }
            print(f"saving checkpoint to {out_dir}")
            torch.save(checkpoint, os.path.join(out_dir, "ckpt.pt"))
<<<<<<< HEAD
            model_export(raw_model, os.path.join(out_dir, "model.bin"), version=0)

    # Grab a batch of synthetic data
    batch_syn_decoded = next(iter(syn_loader))
    X_syn, Y_syn = batch_syn_decoded[:, :-1].contiguous(), batch_syn_decoded[:, 1:].contiguous()

    # Training
    total_loss = 0
    for micro_step in range(gradient_accumulation_steps):
        with ctx:
            logits = model(X_syn, Y_syn)
            loss = model.last_loss
            loss = loss / gradient_accumulation_steps
            total_loss += loss

        # backward pass, with gradient scaling if training in fp16
        scaler.scale(loss).backward()
    # clip the gradient
    if grad_clip != 0.0:
        scaler.unscale_(optimizer)
        torch.nn.utils.clip_grad_norm_(model.parameters(), grad_clip)
    # step the optimizer and scaler if training in fp16
    scaler.step(optimizer)
    scaler.update()
    # flush the gradients as soon as we can, no need for this memory anymore
    optimizer.zero_grad(set_to_none=True)

    if i % LOG_ITER == 0:
        print(f"Loss at iteration {i}: {total_loss}")
=======
            model_export(model, os.path.join(out_dir, "model.bin"), version=0)

    model = train_syn(model, syn_loader, optimizer, iters=10, log_iters=log_iters, gradient_accumulation_steps=2)
>>>>>>> 2ff5e454
<|MERGE_RESOLUTION|>--- conflicted
+++ resolved
@@ -12,6 +12,7 @@
 
 from tinystories import Task
 from export import model_export
+from utils import train_syn
 
 from tokenizer import Tokenizer
 
@@ -35,8 +36,8 @@
 # data
 batch_size = 32  # if gradient_accumulation_steps > 1, this is the micro-batch size
 max_seq_len = 256
-vocab_source = "llama2" # llama2|custom; use Lllama 2 vocab from Meta, or custom trained
-vocab_size = 32000 # the Llama 2 tokenizer has 32K tokens
+vocab_source = "llama2"  # llama2|custom; use Lllama 2 vocab from Meta, or custom trained
+vocab_size = 32000  # the Llama 2 tokenizer has 32K tokens
 # model
 dim = 288
 n_layers = 6
@@ -56,7 +57,7 @@
 decay_lr = True  # whether to decay the learning rate
 warmup_iters = 1000  # how many steps to warm up for
 # system
-device = "cpu"  # examples: 'cpu', 'cuda', 'cuda:0', 'cuda:1' etc., or try 'mps' on macbooks
+device = "cuda"  # examples: 'cpu', 'cuda', 'cuda:0', 'cuda:1' etc., or try 'mps' on macbooks
 dtype = "bfloat16"  # float32|bfloat16|float16
 compile = False  # use PyTorch 2.0 to compile the model to be faster
 # -----------------------------------------------------------------------------
@@ -85,7 +86,8 @@
 tokens_per_iter = gradient_accumulation_steps * ddp_world_size * batch_size * max_seq_len
 
 print(f"tokens per iteration will be: {tokens_per_iter:,}")
-print(f"breaks down as: {gradient_accumulation_steps} grad accum steps * {ddp_world_size} processes * {batch_size} batch size * {max_seq_len} max seq len")
+print(
+    f"breaks down as: {gradient_accumulation_steps} grad accum steps * {ddp_world_size} processes * {batch_size} batch size * {max_seq_len} max seq len")
 
 os.makedirs(out_dir, exist_ok=True)
 torch.manual_seed(1337 + seed_offset)
@@ -150,7 +152,7 @@
     unwanted_prefix = "_orig_mod."
     for k, v in list(state_dict.items()):
         if k.startswith(unwanted_prefix):
-            state_dict[k[len(unwanted_prefix) :]] = state_dict.pop(k)
+            state_dict[k[len(unwanted_prefix):]] = state_dict.pop(k)
     model.load_state_dict(state_dict)
     iter_num = checkpoint["iter_num"]
     best_val_loss = checkpoint["best_val_loss"]
@@ -170,6 +172,7 @@
     print("compiling the model... (takes a ~minute)")
     unoptimized_model = model
     model = torch.compile(model)  # requires PyTorch 2.0
+
 
 # helps estimate an arbitrarily accurate loss over either split using many batches
 @torch.no_grad()
@@ -189,6 +192,7 @@
     model.train()
     return out
 
+
 # learning rate decay scheduler (cosine with warmup)
 def get_lr(it):
     # 1) linear warmup for warmup_iters steps
@@ -203,25 +207,19 @@
     coeff = 0.5 * (1.0 + math.cos(math.pi * decay_ratio))  # coeff ranges 0..1
     return min_lr + coeff * (learning_rate - min_lr)
 
+
 # logging
 if wandb_log:
     import wandb
+
     wandb.init(project=wandb_project, name=wandb_run_name, config=config)
 
 #  ██████╗ ██████╗ ███╗   ██╗██████╗ ███████╗███╗   ██╗███████╗███████╗
 # ██╔════╝██╔═══██╗████╗  ██║██╔══██╗██╔════╝████╗  ██║██╔════╝██╔════╝
-# ██║     ██║   ██║██╔██╗ ██║██║  ██║█████╗  ██╔██╗ ██║███████╗█████╗  
-# ██║     ██║   ██║██║╚██╗██║██║  ██║██╔══╝  ██║╚██╗██║╚════██║██╔══╝  
+# ██║     ██║   ██║██╔██╗ ██║██║  ██║█████╗  ██╔██╗ ██║███████╗█████╗
+# ██║     ██║   ██║██║╚██╗██║██║  ██║██╔══╝  ██║╚██╗██║╚════██║██╔══╝
 # ╚██████╗╚██████╔╝██║ ╚████║██████╔╝███████╗██║ ╚████║███████║███████╗
 #  ╚═════╝ ╚═════╝ ╚═╝  ╚═══╝╚═════╝ ╚══════╝╚═╝  ╚═══╝╚══════╝╚══════╝
-<<<<<<< HEAD
-# Condense
-NUM_CONDENSED_DATA = 32 # number of sentences in synthetic data
-LR_SYN = 0.1
-MOMENTUM = 0.5
-REAL_INIT = False
-VISUALIZATION_NUM = 1 # how many synthetic data to visualize
-=======
 
 
 NUM_CONDENSED_DATA = 32 # number of sentences in synthetic data
@@ -261,18 +259,11 @@
 
     X_syn = model.decode_embeddings(X_syn_embeddings)
     Y_syn = model.decode_embeddings(Y_syn_embeddings)
->>>>>>> 2ff5e454
-
-def visualize_embeddings(embeddings):
-    X_syn_embeddings = embeddings[:, :-1].contiguous()  
-    Y_syn_embeddings = embeddings[:, 1:].contiguous()
-
-    X_syn_decoded = model.decode_embeddings(X_syn_embeddings)
-    Y_syn_decoded = model.decode_embeddings(Y_syn_embeddings)
-
-<<<<<<< HEAD
-    concat_syn_decoded = torch.cat((X_syn_decoded, Y_syn_decoded[:, -1].unsqueeze(1)), dim=1) # [32, 257, 32000]
-=======
+
+    concat_syn = torch.cat((X_syn, Y_syn[:, -1].unsqueeze(1)), dim=1)
+
+    return concat_syn
+
 
 def visualize_embeddings(XY_syn_embeddings, model):
 
@@ -280,14 +271,15 @@
     Print the synthetic data in text form.
     """
     concat_syn = decode_syn_embedding(XY_syn_embeddings, model)
->>>>>>> 2ff5e454
 
     for i in range(VISUALIZATION_NUM):
-        sentence = ''.join(tokenizer.decode(concat_syn_decoded[i].tolist()))
+        sentence = ''.join(tokenizer.decode(concat_syn[i].tolist()))
         print(sentence)
+    print("\n")
+
 
 # If REAL_INIT, initialize synthetic data with real data
-print("Building initial synthetic data...") # synthetic data is (NUM_CONDENSED_DATA, max_seq_len)
+print("Building initial synthetic data...")  # synthetic data is (NUM_CONDENSED_DATA, max_seq_len)
 if REAL_INIT:
     syn_init_batches = partial(
         Task.iter_batches,
@@ -298,7 +290,7 @@
         device=device,
         num_workers=0,
     )
-    
+
     syn_batch_iter = syn_init_batches(split="train")
     for i in range(NUM_CONDENSED_DATA):
         X, Y = next(syn_batch_iter)
@@ -312,41 +304,25 @@
     X_syn = torch.randint(0, vocab_size, (NUM_CONDENSED_DATA, max_seq_len), device=device)
     Y_syn = torch.randint(0, vocab_size, (NUM_CONDENSED_DATA, max_seq_len), device=device)
 
-
 # Instead of optimizing tokens, we have to optimize embeddings
-concat_syn = torch.cat((X_syn, Y_syn[:, -1].unsqueeze(1)), dim=1) # [500, 257]
-concat_syn_embeddings = model.tok_embeddings(concat_syn).detach().clone().requires_grad_(True) # [500, 257, 288]
-
-# X, Y each are (batch_size, max_seq_len), need to combine to get (batch_size, max_seq_len + 1 
-# by adding the last token of Y to the end of X
-# syn_data = torch.cat((X, Y[:, -1].unsqueeze(1)), dim=1)
-
-<<<<<<< HEAD
-optimizer_syn = torch.optim.SGD([concat_syn_embeddings], lr=LR_SYN, momentum=MOMENTUM)
-=======
+XY_syn = torch.cat((X_syn, Y_syn[:, -1].unsqueeze(1)), dim=1)  # [500, 257]
+
+# NOTE: THIS IS THE ACTUAL SYNTHETIC DATA WE ARE OPTIMIZING
+XY_syn_embeddings = model.tok_embeddings(XY_syn).detach().clone().requires_grad_(True)  # [500, 257, 288]
+
 optimizer_syn = torch.optim.SGD([XY_syn_embeddings], lr=LR_SYN)
->>>>>>> 2ff5e454
 optimizer_syn.zero_grad()
 criterion = torch.nn.CrossEntropyLoss().to(device)
 
 tokenizer = Tokenizer()
 
-<<<<<<< HEAD
-print("Initial synthetic data is: ")
-visualize_embeddings(concat_syn_embeddings)
-=======
->>>>>>> 2ff5e454
-
-# ████████╗██████╗  █████╗ ██╗███╗   ██╗██╗███╗   ██╗ ██████╗ 
-# ╚══██╔══╝██╔══██╗██╔══██╗██║████╗  ██║██║████╗  ██║██╔════╝ 
+
+# ████████╗██████╗  █████╗ ██╗███╗   ██╗██╗███╗   ██╗ ██████╗
+# ╚══██╔══╝██╔══██╗██╔══██╗██║████╗  ██║██║████╗  ██║██╔════╝
 #    ██║   ██████╔╝███████║██║██╔██╗ ██║██║██╔██╗ ██║██║  ███╗
 #    ██║   ██╔══██╗██╔══██║██║██║╚██╗██║██║██║╚██╗██║██║   ██║
 #    ██║   ██║  ██║██║  ██║██║██║ ╚████║██║██║ ╚████║╚██████╔╝
 #    ╚═╝   ╚═╝  ╚═╝╚═╝  ╚═╝╚═╝╚═╝  ╚═══╝╚═╝╚═╝  ╚═══╝ ╚═════╝ 
-<<<<<<< HEAD
-# Training
-syn_loader = torch.utils.data.DataLoader(concat_syn_embeddings, batch_size=batch_size, shuffle=True)
-=======
 
 
 # Assign pretrained weights to model
@@ -370,7 +346,6 @@
 visualize_embeddings(XY_syn_embeddings, model_syn)
                                            
 syn_embedding_loader = torch.utils.data.DataLoader(XY_syn_embeddings, batch_size=batch_size, shuffle=True)
->>>>>>> 2ff5e454
 train_batch_iter = iter_batches(split="train")
 
 # X is (batch_size, max_seq_len) and Y is (batch_size, max_seq_len)
@@ -380,31 +355,9 @@
 local_iter_num = 0  # number of iterations in the lifetime of this process
 running_mfu = -1.0
 
-
 while True:
     if iter_num == 0 and eval_only:
         break
-<<<<<<< HEAD
-    
-    X_real, Y_real = next(train_batch_iter) # [32, 256], [32, 256]
-    concat_real = torch.cat((X_real, Y_real[:, -1].unsqueeze(1)), dim=1) # [32, 257]
-
-    # Randomly sample a batch of synthetic embeddings
-    batch_syn_embeddings = next(iter(syn_loader)) # [32, 257, 288]
-
-    model_syn = Transformer(gptconf).to(device)
-    
-    with ctx:
-        embed = model_syn.tok_embeddings
-        output_real = embed(concat_real).detach() # [32, 257, 288]
-        loss = torch.sum((torch.mean(output_real, dim=1) - torch.mean(batch_syn_embeddings, dim=1))**2)
-        optimizer_syn.zero_grad()
-        loss.backward()
-        optimizer_syn.step()
-
-    if iter_num % 10 == 0:
-        print("Iteration " + str(iter_num) + ", Loss: " + str(loss.item()))
-=======
     total_loss = 0
 
     X_real, Y_real = next(train_batch_iter) # [32, 256], [32, 256]
@@ -479,14 +432,9 @@
         print("Distillation Iteration " + str(iter_num) + ", Loss: " + str(total_loss))
     
     if iter_num % 1 == 0:
->>>>>>> 2ff5e454
 
         print("Synthetic data at Iteration " + str(iter_num) + ":")
-<<<<<<< HEAD
-        visualize_embeddings(concat_syn_embeddings)
-=======
         visualize_embeddings(XY_syn_embeddings, model_syn)
->>>>>>> 2ff5e454
 
     iter_num += 1
 
@@ -494,8 +442,6 @@
     if iter_num > max_iters:
         break
 
-<<<<<<< HEAD
-=======
     # Train model
     XY_syn_decoded = decode_syn_embedding(XY_syn_embeddings, model_syn).detach().clone()
     syn_loader = torch.utils.data.DataLoader(XY_syn_decoded, batch_size=batch_size, shuffle=True)
@@ -504,44 +450,14 @@
     
     model_syn = train_syn(model_syn, syn_loader, optimizer_model_syn, iters=1, log_iters=10, gradient_accumulation_steps=2, verbose=False)
 
->>>>>>> 2ff5e454
 # ███████╗██╗   ██╗ █████╗ ██╗     ██╗   ██╗ █████╗ ████████╗██╗ ██████╗ ███╗   ██╗
 # ██╔════╝██║   ██║██╔══██╗██║     ██║   ██║██╔══██╗╚══██╔══╝██║██╔═══██╗████╗  ██║
 # █████╗  ██║   ██║███████║██║     ██║   ██║███████║   ██║   ██║██║   ██║██╔██╗ ██║
 # ██╔══╝  ╚██╗ ██╔╝██╔══██║██║     ██║   ██║██╔══██║   ██║   ██║██║   ██║██║╚██╗██║
 # ███████╗ ╚████╔╝ ██║  ██║███████╗╚██████╔╝██║  ██║   ██║   ██║╚██████╔╝██║ ╚████║
 # ╚══════╝  ╚═══╝  ╚═╝  ╚═╝╚══════╝ ╚═════╝ ╚═╝  ╚═╝   ╚═╝   ╚═╝ ╚═════╝ ╚═╝  ╚═══╝
-# Evaluation
-# Save the synthetic embeddings as text in syn.txt
-X_syn_embeddings = concat_syn_embeddings[:, :-1].contiguous()
-Y_syn_embeddings = concat_syn_embeddings[:, 1:].contiguous()
-
-# Add the last token of Y to the end of X
-X_syn_decoded = model.decode_embeddings(X_syn_embeddings)
-Y_syn_decoded = model.decode_embeddings(Y_syn_embeddings)
-
-<<<<<<< HEAD
-concat_syn_decoded = torch.cat((X_syn_decoded, Y_syn_decoded[:, -1].unsqueeze(1)), dim=1) # [32, 257, 32000]
-
-# with open("syn.txt", "w") as f:
-#     for i in range(NUM_CONDENSED_DATA):
-#         sentence = ''.join(tokenizer.decode(concat_syn_decoded[i].tolist()))
-#         f.write(sentence + "\n\n")
-# with open("syn.txt", "w", encoding='utf-8') as f:
-#     for i in range(NUM_CONDENSED_DATA):
-#         sentence = ''.join(tokenizer.decode(concat_syn_decoded[i].tolist()))
-#         f.write(sentence + "\n\n")
-
-
-LOG_ITER = 50
-SAVE_ITER = 1
-TRAIN_ITER = 5
-                                                                                 
-syn_loader = torch.utils.data.DataLoader(concat_syn_decoded, batch_size=batch_size, shuffle=True)
-
-X.unsqueeze(0)
-Y.unsqueeze(0)
-=======
+
+
 XY_syn_decoded = decode_syn_embedding(XY_syn_embeddings, model_syn)
 
 with open("syn.txt", "w") as f:
@@ -556,24 +472,15 @@
 
 
 syn_loader = torch.utils.data.DataLoader(XY_syn_decoded, batch_size=batch_size, shuffle=True)
->>>>>>> 2ff5e454
-
-model = Transformer(gptconf).to(device)
-optimizer = model.configure_optimizers(weight_decay, learning_rate, (beta1, beta2), device_type)
-
-for i in range(TRAIN_ITER):
+
+for epoch in range(train_epochs):
+    print("=== Evaluation Epoch: ", epoch, " ===")
+
     # Save model
-<<<<<<< HEAD
-    if i % SAVE_ITER == 0 and i != 0:
-            print("hi")
-            checkpoint = {
-                "model": raw_model.state_dict(),
-=======
 
     if epoch % save_epochs == 0:
             checkpoint = {
                 "model": model.state_dict(),
->>>>>>> 2ff5e454
                 "optimizer": optimizer.state_dict(),
                 "model_args": model_args,
                 "iter_num": iter_num,
@@ -582,38 +489,6 @@
             }
             print(f"saving checkpoint to {out_dir}")
             torch.save(checkpoint, os.path.join(out_dir, "ckpt.pt"))
-<<<<<<< HEAD
-            model_export(raw_model, os.path.join(out_dir, "model.bin"), version=0)
-
-    # Grab a batch of synthetic data
-    batch_syn_decoded = next(iter(syn_loader))
-    X_syn, Y_syn = batch_syn_decoded[:, :-1].contiguous(), batch_syn_decoded[:, 1:].contiguous()
-
-    # Training
-    total_loss = 0
-    for micro_step in range(gradient_accumulation_steps):
-        with ctx:
-            logits = model(X_syn, Y_syn)
-            loss = model.last_loss
-            loss = loss / gradient_accumulation_steps
-            total_loss += loss
-
-        # backward pass, with gradient scaling if training in fp16
-        scaler.scale(loss).backward()
-    # clip the gradient
-    if grad_clip != 0.0:
-        scaler.unscale_(optimizer)
-        torch.nn.utils.clip_grad_norm_(model.parameters(), grad_clip)
-    # step the optimizer and scaler if training in fp16
-    scaler.step(optimizer)
-    scaler.update()
-    # flush the gradients as soon as we can, no need for this memory anymore
-    optimizer.zero_grad(set_to_none=True)
-
-    if i % LOG_ITER == 0:
-        print(f"Loss at iteration {i}: {total_loss}")
-=======
             model_export(model, os.path.join(out_dir, "model.bin"), version=0)
 
     model = train_syn(model, syn_loader, optimizer, iters=10, log_iters=log_iters, gradient_accumulation_steps=2)
->>>>>>> 2ff5e454
